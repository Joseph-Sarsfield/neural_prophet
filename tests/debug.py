#!/usr/bin/env python3
import logging
import test_integration
import test_unit

log = logging.getLogger("nprophet.test.debug")
log.setLevel("INFO")


def debug_integration_all(plot=False):
    test_integration.IntegrationTests.plot = plot

    itests = test_integration.IntegrationTests()

    itests.test_names()
    itests.test_train_eval_test()
    itests.test_trend()
    itests.test_no_trend()
    itests.test_seasons()
    itests.test_custom_seasons()
    itests.test_ar_net()
    itests.test_lag_reg()
    itests.test_events()
    itests.test_future_reg()
    itests.test_events()
    itests.test_predict()
    itests.test_plot()
    itests.test_logger()


def debug_unit_all(plot=False):
    test_unit.UnitTests.plot = plot

    utests = test_unit.UnitTests()
    utests.test_impute_missing()
    utests.test_time_dataset()


def debug_integration(plot=False):
    test_integration.IntegrationTests.plot = plot
    itests = test_integration.IntegrationTests()

    # to run individual tests
<<<<<<< HEAD
    # tests.test_names()
    # tests.test_train_eval_test()
    # tests.test_trend()
    # tests.test_seasons()
    # tests.test_ar_net()
    # tests.test_lag_reg()
    # tests.test_events()
    # tests.test_future_reg()
    # tests.test_events()
    # tests.test_predict()
    # tests.test_plot()
    # tests.test_logger()
    tests.test_pinball_loss()
=======
    itests.test_names()
    itests.test_train_eval_test()
    itests.test_trend()
    itests.test_no_trend()
    itests.test_seasons()
    itests.test_custom_seasons()
    itests.test_ar_net()
    itests.test_lag_reg()
    itests.test_events()
    itests.test_future_reg()
    itests.test_events()
    itests.test_predict()
    itests.test_plot()
    itests.test_logger()
>>>>>>> 49d47d89


def debug_unit(plot=False):
    test_unit.UnitTests.plot = plot
    utests = test_unit.UnitTests()

    # to run individual tests
    # utests.test_impute_missing()
    # utests.test_time_dataset()


def debug_all():
    # default
    plot = False
    log.setLevel("INFO")
    log.parent.setLevel("DEBUG")
    log.parent.parent.setLevel("WARNING")

    # not verbose option
    # plot = False
    # log.setLevel("ERROR")
    # log.parent.setLevel("ERROR")
    # log.parent.parent.setLevel("ERROR")
    debug_unit_all(plot)
    debug_integration_all(plot)


def debug_one():
    # default
    # plot = False
    # log.setLevel("INFO")
    # log.parent.setLevel("DEBUG")
    # log.parent.parent.setLevel("WARNING")

    # very verbose option
    plot = True
    log.setLevel("DEBUG")
    log.parent.setLevel("DEBUG")
    log.parent.parent.setLevel("DEBUG")

<<<<<<< HEAD
    # debug_unit(plot)
    debug_integration(plot)
=======
    debug_unit(plot)
    debug_integration(plot)


if __name__ == "__main__":
    # TODO: add argparse to allow for plotting with tests using command line
    # TODO: add hard performance criteria to training tests, setting seeds
    # debug_all()
    debug_one()
>>>>>>> 49d47d89
<|MERGE_RESOLUTION|>--- conflicted
+++ resolved
@@ -41,21 +41,6 @@
     itests = test_integration.IntegrationTests()
 
     # to run individual tests
-<<<<<<< HEAD
-    # tests.test_names()
-    # tests.test_train_eval_test()
-    # tests.test_trend()
-    # tests.test_seasons()
-    # tests.test_ar_net()
-    # tests.test_lag_reg()
-    # tests.test_events()
-    # tests.test_future_reg()
-    # tests.test_events()
-    # tests.test_predict()
-    # tests.test_plot()
-    # tests.test_logger()
-    tests.test_pinball_loss()
-=======
     itests.test_names()
     itests.test_train_eval_test()
     itests.test_trend()
@@ -70,7 +55,7 @@
     itests.test_predict()
     itests.test_plot()
     itests.test_logger()
->>>>>>> 49d47d89
+    tests.test_pinball_loss()
 
 
 def debug_unit(plot=False):
@@ -111,11 +96,7 @@
     log.parent.setLevel("DEBUG")
     log.parent.parent.setLevel("DEBUG")
 
-<<<<<<< HEAD
     # debug_unit(plot)
-    debug_integration(plot)
-=======
-    debug_unit(plot)
     debug_integration(plot)
 
 
@@ -123,5 +104,4 @@
     # TODO: add argparse to allow for plotting with tests using command line
     # TODO: add hard performance criteria to training tests, setting seeds
     # debug_all()
-    debug_one()
->>>>>>> 49d47d89
+    debug_one()