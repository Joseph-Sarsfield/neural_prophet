--- conflicted
+++ resolved
@@ -108,15 +108,10 @@
     )
     df, _, _, _ = df_utils.prep_or_copy_df(df)
     # with config
-<<<<<<< HEAD
-    m.config_normalization.init_data_params(
-        df, m.config_lagged_regressors, m.config_regressors.regressors, m.config_events
-    )
-    df_norm = m._normalize(df)
-=======
+
     m.config_normalization.init_data_params(df, m.config_lagged_regressors, m.config_regressors, m.config_events)
     _normalize(df=df, config_normalization=m.config_normalization)
->>>>>>> 2b303f8d
+
     m.config_normalization.unknown_data_normalization = True
     _normalize(df=df, config_normalization=m.config_normalization)
     m.config_normalization.unknown_data_normalization = False
@@ -130,7 +125,7 @@
         df=df,
         normalize=m.config_normalization.normalize,
         config_lagged_regressors=m.config_lagged_regressors,
-        config_regressors=m.config_regressors.regressors,
+        config_regressors=m.config_regressors,
         config_events=m.config_events,
         global_normalization=m.config_normalization.global_normalization,
         global_time_normalization=m.config_normalization.global_time_normalization,
@@ -652,7 +647,7 @@
         df_global = pd.concat((df1, df2))
         df_global["ds"] = pd.to_datetime(df_global.loc[:, "ds"])
         config_normalization.init_data_params(
-            df_global, m.config_lagged_regressors, m.config_regressors.regressors, m.config_events
+            df_global, m.config_lagged_regressors, m.config_regressors, m.config_events
         )
         m.config_normalization = config_normalization
         df_global = _normalize(df=df_global, config_normalization=m.config_normalization)
@@ -676,9 +671,7 @@
     config_normalization = configure.Normalization("auto", False, True, False)
     for m in [m4]:
         df4
-        config_normalization.init_data_params(
-            df4, m.config_lagged_regressors, m.config_regressors.regressors, m.config_events
-        )
+        config_normalization.init_data_params(df4, m.config_lagged_regressors, m.config_regressors, m.config_events)
         m.config_normalization = config_normalization
         df4 = _normalize(df=df4, config_normalization=m.config_normalization)
         _create_dataset(m, df4, predict_mode=False)
@@ -708,9 +701,7 @@
     config_normalization = configure.Normalization("auto", False, True, False)
     df_global = pd.concat((df1, df2))
     df_global["ds"] = pd.to_datetime(df_global.loc[:, "ds"])
-    config_normalization.init_data_params(
-        df_global, m.config_lagged_regressors, m.config_regressors.regressors, m.config_events
-    )
+    config_normalization.init_data_params(df_global, m.config_lagged_regressors, m.config_regressors, m.config_events)
     m.config_normalization = config_normalization
     df_global = _normalize(df=df_global, config_normalization=m.config_normalization)
     dataset = _create_dataset(m, df_global, predict_mode=False)
