--- conflicted
+++ resolved
@@ -162,35 +162,21 @@
         self.trend_mode = trend_mode
         self.n_changepoints = n_changepoints
         self.trend_smoothness = trend_smoothness
-<<<<<<< HEAD
+
         if self.trend_mode == 'linear':
-            if self.n_changepoints > 0 and self.trend_smoothness > 0:
-                print("NOTICE: A numeric value greater than 0 for continuous_trend is interpreted as"
-                      "the trend changepoint regularization strength. Please note that this feature is experimental.")
-                self.train_config.reg_lambda_trend = 0.01*self.trend_smoothness
-                if trend_threshold is not None and trend_threshold is not False:
-                    if trend_threshold == 'auto' or trend_threshold is True:
-                        self.train_config.trend_reg_threshold = 3.0 / (3 + (1 + self.trend_smoothness) * np.sqrt(self.n_changepoints))
-                    else:
-                        self.train_config.trend_reg_threshold = trend_threshold
+	        if self.n_changepoints > 0 and self.trend_smoothness > 0:
+	            log.warning("A numeric value greater than 0 for continuous_trend is interpreted as"
+	                  " the trend changepoint regularization strength. Please note that this feature is experimental.")
+	            self.train_config.reg_lambda_trend = 0.01*self.trend_smoothness
+	            if trend_threshold is not None and trend_threshold is not False:
+	                if trend_threshold == 'auto' or trend_threshold is True:
+	                    self.train_config.trend_reg_threshold = 3.0 / (3 + (1 + self.trend_smoothness) * np.sqrt(self.n_changepoints))
+	                else:
+	                    self.train_config.trend_reg_threshold = trend_threshold
         elif self.trend_mode == 'logistic':
             pass
         else:
             raise NotImplementedError
-=======
-        # self.growth = "linear" # OG Prophet Trend related, only linear currently implemented
-        # if self.growth != 'linear':
-        #     raise NotImplementedError
-        if self.n_changepoints > 0 and self.trend_smoothness > 0:
-            log.warning("A numeric value greater than 0 for continuous_trend is interpreted as"
-                  " the trend changepoint regularization strength. Please note that this feature is experimental.")
-            self.train_config.reg_lambda_trend = 0.01*self.trend_smoothness
-            if trend_threshold is not None and trend_threshold is not False:
-                if trend_threshold == 'auto' or trend_threshold is True:
-                    self.train_config.trend_reg_threshold = 3.0 / (3 + (1 + self.trend_smoothness) * np.sqrt(self.n_changepoints))
-                else:
-                    self.train_config.trend_reg_threshold = trend_threshold
->>>>>>> ecfcfc5c
 
         ## Seasonality
         self.season_config = AttrDict({})
