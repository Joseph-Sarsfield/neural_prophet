--- conflicted
+++ resolved
@@ -215,13 +215,8 @@
             season_dims=utils.season_config_to_model_dims(self.season_config),
             season_mode=self.season_config.mode if self.season_config is not None else None,
             covar_config=self.covar_config,
-<<<<<<< HEAD
             regressor_config=self.regressor_config,
-            events_dims=utils.events_config_to_model_dims(self.events_config, self.country_holidays_config) if self.events_config is not None
-                                                                                                               or self.country_holidays_config is not None else None,
-=======
             events_dims=utils.events_config_to_model_dims(self.events_config, self.country_holidays_config),
->>>>>>> d4ec479a
         )
         if self.verbose:
             print(self.model)
@@ -251,13 +246,8 @@
         return time_dataset.TimeDataset(
             df,
             season_config=self.season_config if season_config is None else season_config,
-<<<<<<< HEAD
-            events_config=events_config,
-            country_holidays_config=country_holidays_config,
-=======
             events_config=self.events_config if self.events_config is not None else None,
             country_holidays_config=self.country_holidays_config,
->>>>>>> d4ec479a
             n_lags=self.n_lags if n_lags is None else n_lags,
             n_forecasts=self.n_forecasts if n_forecasts is None else n_forecasts,
             predict_mode=predict_mode,
@@ -341,50 +331,6 @@
                                      "Please preprocess data manually or set impute_missing to True.")
         return df
 
-<<<<<<< HEAD
-    def _prep_data_predict(self, df, n_history=None):
-        """
-        Prepares data for prediction without knowing the true targets.
-        Used for model extrapolation into unknown future.
-        Args:
-            df (pandas DataFrame): Dataframe with columns 'ds' datestamps,'y' time series values and
-                other external variables
-            n_history (): number of historic/training data steps to include in forecast
-        Returns:
-            df (pandas DataFrame): input df preprocessed, extended into future, and normalized
-        """
-
-        # prepare history data
-        if self.future_periods is not None and self.future_periods > 0:
-            history_df = df[:-self.future_periods]
-        else:
-            history_df = df
-        history_df = df_utils.check_dataframe(history_df, check_y=True, covariates=self.covar_config,
-                                              regressors=self.regressor_config, events=self.events_config)
-        history_df = self._handle_missing_data(history_df, predicting=True)
-        history_df = df_utils.normalize(history_df, self.data_params)
-
-        if n_history is not None:
-            if n_history > 0 or self.n_lags > 0:
-                history_df = history_df[-(self.n_lags + self.n_forecasts - 1 + n_history):]
-
-        history_df.reset_index(drop=True, inplace=True)
-
-        # future data
-        if self.future_periods is not None:
-            future_df = df[-self.future_periods:]
-            future_df = df_utils.check_dataframe(future_df, check_y=False, covariates=self.covar_config,
-                                                 regressors=self.regressor_config, events=self.events_config)
-            future_df = df_utils.normalize(future_df, self.data_params)
-            if n_history is None or n_history > 0 or self.n_lags > 0:
-                df = history_df.append(future_df)
-                df.reset_index(drop=True, inplace=True)
-            else:
-                df = future_df
-        return df
-
-=======
->>>>>>> d4ec479a
     def _validate_column_name(self, name, check_events=True, check_seasonalities=True, check_regressors=True):
         """Validates the name of a seasonality, event, or regressor.
 
@@ -784,12 +730,20 @@
         loader = self._init_val_loader(df)
         return self._evaluate(loader)
 
-    def compose_prediction_df(self, df, events_df=None, future_periods=None, n_history=None):
+    def compose_prediction_df(self, df, events_df=None, regressors_df=None, future_periods=None, n_history=None):
         # TODO: test and debug
 
         if future_periods is not None and n_history is not None:
             if future_periods == 0 and n_history == 0:
                 raise ValueError("Set either history or future to contain more than no values.")
+
+        # check for future values of external regressors known in advance
+        if future_periods is not None and regressors_df is None:
+            raise Exception("Future values of external regressors not provided")
+        if regressors_df is not None:
+            for regressor in self.regressor_config.keys():
+                if regressor not in regressors_df.columns:
+                    raise Exception("Future values of external regressor {} not provided".format(regressor))
 
         if n_history is not None:
             if self.n_lags > 0:
@@ -823,7 +777,8 @@
             future_periods = 1
 
         if future_periods > 0:
-            future_df = df_utils.make_future_df(df, periods=future_periods, freq=self.data_freq, events_config=self.events_config, events_df=events_df)
+            future_df = df_utils.make_future_df(df, periods=future_periods, freq=self.data_freq,
+                                                events_config=self.events_config, events_df=events_df)
             future_df = df_utils.normalize(future_df, self.data_params)
             if n_history is None or n_history > 0:
                 df = df.append(future_df)
@@ -850,89 +805,9 @@
                 if n_history is <= n_forecasts, 'yhat<i>' is the forecast given at i steps before the end of data.
 
         """
-<<<<<<< HEAD
-        if self.fitted is False:
-            raise Exception('Model has not been fit.')
-        if self.future_periods is None:
-            self.future_periods = self.n_forecasts
-        df = self._prep_data_predict(df=df, n_history=n_history)
-        dataset = self._create_dataset(df, predict_mode=True, events_config=self.events_config, country_holidays_config=self.country_holidays_config,
-                                       regressor_config=self.regressor_config)
-        loader = DataLoader(dataset, batch_size=min(1024, len(df)), shuffle=False, drop_last=False)
-
-        predicted_vectors = list()
-        component_vectors = None
-        with torch.no_grad():
-            self.model.eval()
-            for inputs, _ in loader:
-                predicted = self.model.forward(inputs)
-                predicted_vectors.append(predicted.detach().numpy())
-                components = self.model.compute_components(inputs)
-                if component_vectors is None:
-                    component_vectors = {name: [value.detach().numpy()] for name, value in components.items()}
-                else:
-                    for name, value in components.items():
-                        component_vectors[name].append(value.detach().numpy())
-        components = {name: np.concatenate(value) for name, value in component_vectors.items()}
-        predicted = np.concatenate(predicted_vectors)
-
-        scale_y, shift_y = self.data_params['y'].scale, self.data_params['y'].shift
-        predicted = predicted * scale_y + shift_y
-        for name, value in components.items():
-            if not ('season' in name and self.season_config.mode == 'multiplicative'):
-                components[name] = value * scale_y
-
-        cols = ['ds', 'y'] #cols to keep from df
-        df_forecast = pd.concat((df[cols],), axis=1)
-
-        if n_history is not None and n_history <= self.n_forecasts:
-            # create a line for each foreacast
-            for i in range(n_history+1):
-                forecast_age = i
-                forecast = predicted[-1 -forecast_age, :]
-                pad_before = self.n_lags + n_history - forecast_age
-                pad_after = forecast_age
-                yhat = np.concatenate(([None] * pad_before, forecast, [None] * pad_after))
-                df_forecast['yhat{}'.format(i + 1)] = yhat
-                df_forecast['residual{}'.format(i + 1)] = yhat - df_forecast['y']
-        else:
-            # create a line for each forecast_lag
-            for i in range(self.n_forecasts):
-                forecast_lag = i + 1
-                forecast = predicted[:, forecast_lag - 1]
-                pad_before = self.n_lags + forecast_lag - 1
-                pad_after = self.n_forecasts - forecast_lag
-                yhat = np.concatenate(([None] * pad_before, forecast, [None] * pad_after))
-                df_forecast['yhat{}'.format(i+1)] = yhat
-                df_forecast['residual{}'.format(i + 1)] = yhat - df_forecast['y']
-
-        lagged_components = ['ar', ]
-        if self.covar_config is not None:
-            for name in self.covar_config.keys():
-                lagged_components.append('covar_{}'.format(name))
-        for comp in lagged_components:
-            if comp in components:
-                for i in range(self.n_forecasts):
-                    forecast_lag = i + 1
-                    forecast = components[comp][:, forecast_lag - 1]
-                    pad_before = self.n_lags + forecast_lag - 1
-                    pad_after = self.n_forecasts - forecast_lag
-                    yhat = np.concatenate(([None] * pad_before, forecast, [None] * pad_after))
-                    df_forecast['{}{}'.format(comp, i+1)] = yhat
-
-        for comp in components:
-            if comp not in lagged_components:
-                # only for non-lagged components
-                forecast_0 = components[comp][0, :]
-                forecast_rest = components[comp][1:, self.n_forecasts - 1]
-                yhat = np.concatenate(([None]*self.n_lags, forecast_0, forecast_rest))
-                df_forecast[comp] = yhat
-        return df_forecast[self.n_lags + self.n_forecasts - 1:]
-=======
         #TODO: Implement data sanity checks?
         df_forecast = self._predict(df=df)
         return df_forecast
->>>>>>> d4ec479a
 
     def predict_trend(self, df):
         """Predict only trend component of the model.
@@ -1179,97 +1054,11 @@
             pd.DataFrame with columns 'y', 'ds' and other user specified events
 
         """
-<<<<<<< HEAD
-        observed_dates = pd.to_datetime(data.ds)
-
-        for _ix, row in events_df.iterrows():
-            event = row.event
-            date = row.ds
-            loc = data.index[observed_dates == date]
-            if event not in data.columns:
-                data[event] = 0
-            data.loc[loc, event] = 1
-
-        return data.reset_index(drop=True)
-
-    def create_df_with_future(self, history_df, future_periods, events_df=None, regressors_df=None):
-
-        """
-        Creates a new df concatenating the history with the future. For future, dates extend from
-        the last date in the history_df. If any external variables are used for model fitting, their values
-        corresponding to the future should be specified.
-
-        Args:
-            history_df (pd.DataFrame): containing column 'ds', 'y' and other variables used for model fitting
-            future_periods (int): how many future periods to include in the future_df
-            events_df (pd.DataFrame): containing column 'ds' and 'event'
-            regressors_df (pd.DataFrame): containing columns for values of regressors, possible with the 'ds'
-                column for future dates
-        Returns:
-            pd.DataFrame with columns 'y', 'ds' and other user specified events
-
-        """
-        if not self.fitted:
-            raise Exception("The future_df should only be created after model fitting")
-
-        # validate the future_periods
-        if future_periods <= 0:
-            raise ValueError("future_periods parameter should receive value greater than 0")
-
-        # check for external events known in future
-        if self.events_config is not None and events_df is None:
-            print("NOTICE: Future values not supplied for user specified events. "
-                  "All events being treated as not occurring in future")
-
-        # check for external regressors known in the future
-        if self.regressor_config is not None:
-            if regressors_df is None:
-                raise Exception("Future values of external regressors {} not provided".format(",".join(self.regressor_config.keys())))
-            else:
-                if regressors_df.shape[0] != future_periods:
-                    raise Exception("Length of the future values of regressors does not equal the future periods")
-                else:
-                    for reg in self.regressor_config.keys():
-                        if reg not in regressors_df.columns:
-                            raise Exception("Future values of external regressor {} not provided".format(reg))
-
-        # make the future_periods compatible with the n_forecasts
-        if self.n_lags > 0:
-            if future_periods < self.n_forecasts:
-                future_periods = self.n_forecasts
-                print("NOTICE: parameter future_periods set equal to n_forecasts Autoregression is present.")
-            elif future_periods > self.n_forecasts:
-                future_periods = self.n_forecasts
-                print("NOTICE: parameter future_periods set equal to n_forecasts Autoregression is present.")
-                print("Unrolling of AR forecasts into the future beyond n_forecasts is not implemented.")
-
-
-        self.future_periods = future_periods
-        ds = pd.date_range(start=history_df.ds.iloc[-1], periods=(future_periods + 1))[1:]
-        future_df = pd.DataFrame(ds, columns=["ds"])
-
-        if self.events_config is not None:
-            for event in self.events_config.keys():
-                event_feature = pd.Series([0.] * future_df.shape[0])
-                if events_df is not None:
-                    dates = events_df[events_df.event == event].ds
-                    event_feature[future_df.ds.isin(dates)] = 1.
-                future_df[event] = event_feature
-
-        if self.regressor_config is not None:
-            for reg in self.regressor_config.keys():
-                future_df[reg] = regressors_df[reg]
-
-        future_df = pd.concat([history_df, future_df])
-        future_df.ds = pd.to_datetime(future_df.ds)
-        return future_df.reset_index(drop=True)
-=======
         if self.events_config is None:
             raise Exception("The events configs should be added to the NeuralProphet object (add_events fn)"
                             "before creating the data with events features")
         else:
             df = df_utils.convert_events_to_features(df, events_df, self.events_config)
->>>>>>> d4ec479a
 
         df.reset_index(drop=True, inplace=True)
         return df
