import time
from collections import OrderedDict
from attrdict import AttrDict
import numpy as np
import pandas as pd
import torch
from torch.utils.data import DataLoader
from torch import optim
import logging
from tqdm import tqdm

from neuralprophet import configure
from neuralprophet import time_net
from neuralprophet import time_dataset
from neuralprophet import df_utils
from neuralprophet import utils
from neuralprophet.plot_forecast import plot, plot_components
from neuralprophet.plot_model_parameters import plot_parameters
from neuralprophet import metrics
from neuralprophet.utils import set_logger_level

log = logging.getLogger("nprophet")


class NeuralProphet:
    """NeuralProphet forecaster.

    A simple yet powerful forecaster that models:
    Trend, seasonality, events, holidays, auto-regression, lagged covariates, and future-known regressors.
    Can be regualrized and configured to model nonlinear relationships.
    """

    def __init__(
        self,
        growth="linear",
        changepoints=None,
        n_changepoints=5,
        changepoints_range=0.8,
        trend_reg=0,
        trend_reg_threshold=False,
        yearly_seasonality="auto",
        weekly_seasonality="auto",
        daily_seasonality="auto",
        seasonality_mode="additive",
        seasonality_reg=0,
        n_forecasts=1,
        n_lags=0,
        num_hidden_layers=0,
        d_hidden=None,
        ar_sparsity=None,
        learning_rate=1.0,
        epochs=40,
        loss_func="Huber",
        normalize_y=True,
<<<<<<< HEAD
        num_hidden_layers=0,
        d_hidden=None,
        ar_sparsity=None,
        trend_smoothness=0,
        trend_threshold=False,
        yearly_seasonality="auto",
        weekly_seasonality="auto",
        daily_seasonality="auto",
        seasonality_mode="additive",
        seasonality_reg=None,
=======
        data_freq="D",
>>>>>>> 49d47d89
        impute_missing=True,
        log_level=None,
    ):
        """
        Args:
            growth (str): 'off', 'discontinuous', 'linear' to specify
                no trend, a discontinuous linear or a linear trend.
            changepoints (np.array): List of dates at which to include potential changepoints. If
                not specified, potential changepoints are selected automatically.
            n_changepoints (int): Number of potential changepoints to include.
                Changepoints are selected uniformly from the first `changepoint_range` proportion of the history.
                Not used if input `changepoints` is supplied. If `changepoints` is not supplied.
            changepoint_range (float): Proportion of history in which trend changepoints will
                be estimated. Defaults to 0.8 for the first 80%. Not used if `changepoints` is specified.
            trend_reg (float): Parameter modulating the flexibility of the automatic changepoint selection.
                Large values (~1-100) will limit the variability of changepoints.
                Small values (~0.001-1.0) will allow changepoints to change faster.
                default: 0 will fully fit a trend to each segment.
            trend_reg_threshold (bool, float): Allowance for trend to change without regularization.
                True: Automatically set to a value that leads to a smooth trend.
                False: All changes in changepoints are regularized
            yearly_seasonality (bool, int): Fit yearly seasonality.
                Can be 'auto', True, False, or a number of Fourier/linear terms to generate.
            weekly_seasonality (bool, int): Fit monthly seasonality.
                Can be 'auto', True, False, or a number of Fourier/linear terms to generate.
            daily_seasonality (bool, int): Fit daily seasonality.
                Can be 'auto', True, False, or a number of Fourier/linear terms to generate.
            seasonality_mode (str): 'additive' (default) or 'multiplicative'.
            seasonality_reg (float): Parameter modulating the strength of the seasonality model.
                Smaller values (~0.1-1) allow the model to fit larger seasonal fluctuations,
                larger values (~1-100) dampen the seasonality.
                default: None, no regularization
<<<<<<< HEAD
=======
            n_forecasts (int): Number of steps ahead of prediction time step to forecast.
            n_lags (int): Previous time series steps to include in auto-regression. Aka AR-order
            num_hidden_layers (int): number of hidden layer to include in AR-Net. defaults to 0.
            d_hidden (int): dimension of hidden layers of the AR-Net. Ignored if num_hidden_layers == 0.
            ar_sparsity (float): [0-1], how much sparsity to enduce in the AR-coefficients.
                Should be around (# nonzero components) / (AR order), eg. 3/100 = 0.03
                -1 will allow discontinuous trend (overfitting danger)
            learning_rate (float): Multiplier for learning rate.
                Try values ~0.001-10.
            epochs (int): Number of epochs (complete iterations over dataset) to train model.
                Try ~10-100.
            loss_func (str): Type of loss to use ['Huber', 'MAE', 'MSE']
            normalize_y (bool): Whether to normalize the time series before modelling it.
            data_freq (str):Data step sizes. Frequency of data recording,
                Any valid frequency for pd.date_range, such as 'D' or 'M'
>>>>>>> 49d47d89
            impute_missing (bool): whether to automatically impute missing dates/values
                imputation follows a linear method up to 10 missing values, more are filled with trend.
            log_level (str): The log level of the logger objects used for printing procedure status
                updates for debugging/monitoring. Should be one of 'NOTSET', 'DEBUG', 'INFO', 'WARNING',
                'ERROR' or 'CRITICAL'
        """
        # Logging
        if log_level is not None:
            set_logger_level(log, log_level)

        # General
        self.name = "NeuralProphet"
        self.n_forecasts = n_forecasts

        # Data Preprocessing
        self.normalize_y = normalize_y
        self.impute_missing = impute_missing
        self.impute_limit_linear = 5
        self.impute_rolling = 20

        # Training
        self.train_config = AttrDict(
            {
                "lr": learning_rate,
                "lr_decay": 0.98,
                "epochs": epochs,
                "batch": 128,
                "est_sparsity": ar_sparsity,  # 0 = fully sparse, 1 = not sparse
                "lambda_delay": 10,  # delays start of regularization by lambda_delay epochs
                "reg_lambda_trend": None,
                "trend_reg_threshold": None,
                "reg_lambda_season": None,
            }
        )
        self.loss_func_name = loss_func
        if loss_func.lower() in ["huber", "smoothl1", "smoothl1loss"]:
            self.loss_fn = torch.nn.SmoothL1Loss()
        elif loss_func.lower() in ["mae", "l1", "l1loss"]:
            self.loss_fn = torch.nn.L1Loss()
        elif loss_func.lower() in ["mse", "mseloss", "l2", "l2loss"]:
            self.loss_fn = torch.nn.MSELoss()
        else:
            raise NotImplementedError("Loss function {} not found".format(loss_func))
        self.metrics = metrics.MetricsCollection(
            metrics=[
                metrics.LossMetric(self.loss_fn),
                metrics.MAE(),
                # metrics.MSE(),
            ],
            value_metrics=[
                # metrics.ValueMetric("Loss"),
                metrics.ValueMetric("RegLoss"),
            ],
        )

        # AR
        self.n_lags = n_lags
        if n_lags == 0 and n_forecasts > 1:
            self.n_forecasts = 1
            log.warning(
                "Changing n_forecasts to 1. Without lags, "
                "the forecast can be computed for any future time, independent of present values"
            )
        self.model_config = AttrDict(
            {
                "num_hidden_layers": num_hidden_layers,
                "d_hidden": d_hidden,
            }
        )

        # Trend
        self.config_trend = configure.Trend(
            growth=growth,
            changepoints=changepoints,
            n_changepoints=n_changepoints,
            cp_range=changepoints_range,
            reg_lambda=trend_reg,
            reg_threshold=trend_reg_threshold,
        )
        # self.train_config.reg_lambda_trend = self.config_trend.reg_lambda
        # self.train_config.trend_reg_threshold = self.config_trend.reg_threshold

        # Seasonality
        self.season_config = configure.AllSeason(
            mode=seasonality_mode,
            reg_lambda=seasonality_reg,
            yearly_arg=yearly_seasonality,
            weekly_arg=weekly_seasonality,
            daily_arg=daily_seasonality,
        )
        self.train_config.reg_lambda_season = self.season_config.reg_lambda

        # Events
        self.events_config = None
        self.country_holidays_config = None

        # Extra Regressors
        self.covar_config = None
        self.regressors_config = None

        # set during fit()
        self.data_freq = None

        # Set during _train()
        self.fitted = False
        self.history = None
        self.data_params = None
        self.optimizer = None
        self.scheduler = None
        self.model = None

        # set during prediction
        self.future_periods = None
        # later set by user (optional)
        self.highlight_forecast_step_n = None
        self.true_ar_weights = None

    def _init_model(self):
        """Build Pytorch model with configured hyperparamters.

        Returns:
            TimeNet model
        """
        self.model = time_net.TimeNet(
            config_trend=self.config_trend,
            config_season=self.season_config,
            config_covar=self.covar_config,
            config_regressors=self.regressors_config,
            config_events=self.events_config,
            config_holidays=self.country_holidays_config,
            n_forecasts=self.n_forecasts,
            n_lags=self.n_lags,
            num_hidden_layers=self.model_config.num_hidden_layers,
            d_hidden=self.model_config.d_hidden,
        )
        log.debug(self.model)
        return self.model

    def _create_dataset(self, df, predict_mode):
        """Construct dataset from dataframe.

        (Configured Hyperparameters can be overridden by explicitly supplying them.
        Useful to predict a single model component.)

        Args:
            df (pd.DataFrame): containing original and normalized columns 'ds', 'y', 't', 'y_scaled'
            predict_mode (bool): False includes target values.
                True does not include targets but includes entire dataset as input
        Returns:
            TimeDataset
        """
        return time_dataset.TimeDataset(
            df,
            season_config=self.season_config,
            events_config=self.events_config,
            country_holidays_config=self.country_holidays_config,
            n_lags=self.n_lags,
            n_forecasts=self.n_forecasts,
            predict_mode=predict_mode,
            covar_config=self.covar_config,
            regressors_config=self.regressors_config,
        )

    def _auto_learning_rate(self, multiplier=1.0):
        """Computes a reasonable guess for a learning rate based on estimated model complexity.

        Args:
            multiplier (float): multiplier for learning rate guesstimate

        Returns:
            learning rate guesstimate
        """
        model_complexity = 10 * np.sqrt(self.n_lags * self.n_forecasts)
        model_complexity += np.log(1 + self.config_trend.n_changepoints)
        if self.season_config is not None:
            model_complexity += np.log(1 + sum([p.resolution for name, p in self.season_config.periods.items()]))
        model_complexity = max(1.0, model_complexity)
        log.info("model_complexity {}".format(model_complexity))
        return multiplier / model_complexity

    def _handle_missing_data(self, df, predicting=False, allow_missing_dates="auto"):
        """Checks, auto-imputes and normalizes new data

        Args:
            df (pd.DataFrame): raw data with columns 'ds' and 'y'
            predicting (bool): allow NA values in 'y' of forecast series or 'y' to miss completely
            allow_missing_dates (bool): do not fill missing dates
                (only possible if no lags defined.)

        Returns:
            pre-processed df
        """
        if allow_missing_dates == "auto":
            allow_missing_dates = self.n_lags == 0
        elif allow_missing_dates:
            assert self.n_lags == 0
        if not allow_missing_dates:
            df, missing_dates = df_utils.add_missing_dates_nan(df, freq=self.data_freq)
            if missing_dates > 0:
                if self.impute_missing:
                    log.info("{} missing dates were added.".format(missing_dates))
                else:
                    raise ValueError(
                        "Missing dates found. " "Please preprocess data manually or set impute_missing to True."
                    )
        ## impute missing values
        data_columns = []
        if not (predicting and self.n_lags == 0):
            data_columns.append("y")
        if self.covar_config is not None:
            data_columns.extend(self.covar_config.keys())
        if self.regressors_config is not None:
            data_columns.extend(self.regressors_config.keys())
        if self.events_config is not None:
            data_columns.extend(self.events_config.keys())
        for column in data_columns:
            sum_na = sum(df[column].isnull())
            if sum_na > 0:
                if self.impute_missing is True:
                    # use 0 substitution for holidays and events missing values
                    if self.events_config is not None and column in self.events_config.keys():
                        df[column].fillna(0, inplace=True)
                    else:
                        df, remaining_na = df_utils.fill_linear_then_rolling_avg(
                            df,
                            column=column,
                            allow_missing_dates=allow_missing_dates,
                            limit_linear=self.impute_limit_linear,
                            rolling=self.impute_rolling,
                            freq=self.data_freq,
                        )
                    log.info("{} NaN values in column {} were auto-imputed.".format(sum_na - remaining_na, column))
                    if remaining_na > 0:
                        raise ValueError(
                            "More than {} consecutive missing values encountered in column {}. "
                            "Please preprocess data manually.".format(
                                2 * self.impute_limit_linear + self.impute_rolling, column
                            )
                        )
                else:
                    raise ValueError(
                        "Missing values found. " "Please preprocess data manually or set impute_missing to True."
                    )
        return df

    def _validate_column_name(self, name, check_events=True, check_seasonalities=True, check_regressors=True):
        """Validates the name of a seasonality, event, or regressor.

        Args:
            name (str):
            check_events (bool):  check if name already used for event
            check_seasonalities (bool):  check if name already used for seasonality
            check_regressors (bool): check if name already used for regressor
        """
        reserved_names = [
            "trend",
            "additive_terms",
            "daily",
            "weekly",
            "yearly",
            "events",
            "holidays",
            "zeros",
            "extra_regressors_additive",
            "yhat",
            "extra_regressors_multiplicative",
            "multiplicative_terms",
        ]
        rn_l = [n + "_lower" for n in reserved_names]
        rn_u = [n + "_upper" for n in reserved_names]
        reserved_names.extend(rn_l)
        reserved_names.extend(rn_u)
        reserved_names.extend(["ds", "y", "cap", "floor", "y_scaled", "cap_scaled"])
        if name in reserved_names:
            raise ValueError("Name {name!r} is reserved.".format(name=name))
        if check_events and self.events_config is not None:
            if name in self.events_config.keys():
                raise ValueError("Name {name!r} already used for an event.".format(name=name))
        if check_events and self.country_holidays_config is not None:
            if name in self.country_holidays_config["holiday_names"]:
                raise ValueError(
                    "Name {name!r} is a holiday name in {country_holidays}.".format(
                        name=name, country_holidays=self.country_holidays_config["country"]
                    )
                )
        if check_seasonalities and self.season_config is not None:
            if name in self.season_config.periods:
                raise ValueError("Name {name!r} already used for a seasonality.".format(name=name))
        if check_regressors and self.covar_config is not None:
            if name in self.covar_config:
                raise ValueError("Name {name!r} already used for an added regressor.".format(name=name))
        if check_regressors and self.regressors_config is not None:
            if name in self.regressors_config.keys():
                raise ValueError("Name {name!r} already used for an added regressor.".format(name=name))

    def _init_train_loader(self, df):
        """Executes data preparation steps and initiates training procedure.

        Args:
            df (pd.DataFrame): containing column 'ds', 'y' with training data

        Returns:
            torch DataLoader
        """
        ## compute data parameters
        self.data_params = df_utils.init_data_params(
            df,
            normalize_y=self.normalize_y,
            covariates_config=self.covar_config,
            regressor_config=self.regressors_config,
            events_config=self.events_config,
        )
        df = df_utils.normalize(df, self.data_params)
        self.history = df.copy(deep=True)
        self.season_config = utils.set_auto_seasonalities(dates=self.history["ds"], season_config=self.season_config)
        if self.country_holidays_config is not None:
            self.country_holidays_config["holiday_names"] = utils.get_holidays_from_country(
                self.country_holidays_config["country"], df["ds"]
            )
        dataset = self._create_dataset(df, predict_mode=False)  # needs to be called after set_auto_seasonalities
        loader = DataLoader(dataset, batch_size=self.train_config["batch"], shuffle=True)
        self.model = self._init_model()  # needs to be called after set_auto_seasonalities
        self.train_config.lr = self._auto_learning_rate(multiplier=self.train_config.lr)
        self.optimizer = optim.Adam(self.model.parameters(), lr=self.train_config.lr)
        self.scheduler = optim.lr_scheduler.StepLR(self.optimizer, step_size=1, gamma=self.train_config.lr_decay)
        return loader

    def _init_val_loader(self, df):
        """Executes data preparation steps and initiates evaluation procedure.

        Args:
            df (pd.DataFrame): containing column 'ds', 'y' with validation data

        Returns:
            torch DataLoader
        """
        df = df_utils.normalize(df, self.data_params)
        dataset = self._create_dataset(df, predict_mode=False)
        loader = DataLoader(dataset, batch_size=min(1024, len(dataset)), shuffle=False, drop_last=False)
        return loader

    def _train_epoch(self, e, loader):
        """Make one complete iteration over all samples in dataloader and update model after each batch.

        Args:
            e (int): current epoch number
            loader (torch DataLoader): Training Dataloader
        """
        self.model.train()
        reg_lambda_ar = None
        if self.n_lags > 0:  # slowly increase regularization until lambda_delay epoch
            reg_lambda_ar = utils.get_regularization_lambda(
                self.train_config.est_sparsity, self.train_config.lambda_delay, e
            )
        for inputs, targets in loader:
            # Run forward calculation
            predicted = self.model.forward(inputs)
            # Compute loss.
            loss = self.loss_fn(predicted, targets)
            # Regularize.
            loss, reg_loss = self._add_batch_regualarizations(loss, reg_lambda_ar)
            self.optimizer.zero_grad()
            loss.backward()
            self.optimizer.step()
            self.metrics.update(
                predicted=predicted.detach(), target=targets.detach(), values={"Loss": loss, "RegLoss": reg_loss}
            )
        self.scheduler.step()
        epoch_metrics = self.metrics.compute(save=True)
        return epoch_metrics

    def _add_batch_regualarizations(self, loss, reg_lambda_ar):
        """Add regulatization terms to loss, if applicable

        Args:
            loss (torch Tensor, scalar): current batch loss
            reg_lambda_ar (float): current AR regularization lambda

        Returns:
            loss, reg_loss
        """
        reg_loss = torch.zeros(1, dtype=torch.float, requires_grad=False)

        # Add regularization of AR weights - sparsify
        if self.model.n_lags > 0 and reg_lambda_ar is not None and reg_lambda_ar > 0:
            reg_ar = utils.reg_func_ar(self.model.ar_weights)
            reg_loss += reg_lambda_ar * reg_ar
            loss += reg_lambda_ar * reg_ar

        # Regularize trend to be smoother/sparse
        l_trend = self.config_trend.reg_lambda
        if self.config_trend.n_changepoints > 0 and l_trend is not None and l_trend > 0:
            reg_trend = utils.reg_func_trend(
                weights=self.model.get_trend_deltas,
                threshold=self.train_config.trend_reg_threshold,
            )
            reg_loss += l_trend * reg_trend
            loss += l_trend * reg_trend

        # Regularize seasonality: sparsify fourier term coefficients
        l_season = self.train_config.reg_lambda_season
        if self.model.season_dims is not None and l_season is not None and l_season > 0:
            for name in self.model.season_params.keys():
                reg_season = utils.reg_func_season(self.model.season_params[name])
                reg_loss += l_season * reg_season
                loss += l_season * reg_season

        # Regularize events: sparsify events features coefficients
        if self.events_config is not None or self.country_holidays_config is not None:
            reg_events_loss = utils.reg_func_events(self.events_config, self.country_holidays_config, self.model)
            reg_loss += reg_events_loss
            loss += reg_events_loss

        # Regularize regressors: sparsify regressor features coefficients
        if self.regressors_config is not None:
            reg_regressor_loss = utils.reg_func_regressors(self.regressors_config, self.model)
            reg_loss += reg_regressor_loss
            loss += reg_regressor_loss

        return loss, reg_loss

    def _evaluate_epoch(self, loader, val_metrics):
        """Evaluates model performance.

        Args:
            loader (torch DataLoader):  instantiated Validation Dataloader (with TimeDataset)
            val_metrics (MetricsCollection): validation metrics to be computed.
        Returns:
            dict with evaluation metrics
        """
        with torch.no_grad():
            self.model.eval()
            for inputs, targets in loader:
                predicted = self.model.forward(inputs)
                val_metrics.update(predicted=predicted.detach(), target=targets.detach())
            val_metrics = val_metrics.compute(save=True)
        return val_metrics

    def _train(self, df, df_val=None, use_tqdm=True, plot_live_loss=False):
        """Execute model training procedure for a configured number of epochs.

        Args:
            df (pd.DataFrame): containing column 'ds', 'y' with training data
            df_val (pd.DataFrame): containing column 'ds', 'y' with validation data
            use_tqdm (bool): display updating progress bar
            plot_live_loss (bool): plot live training loss,
                requires [live] install or livelossplot package installed.
        Returns:
            df with metrics
        """
        if plot_live_loss:
            try:
                from livelossplot import PlotLosses
            except:
                plot_live_loss = False
                log.warn(
                    "To plot live loss, please install neuralprophet[live]."
                    "Using pip: 'pip install neuralprophet[live]'"
                    "Or install the missing package manually: 'pip install livelossplot'",
                    exc_info=True,
                )

        loader = self._init_train_loader(df)
        val = df_val is not None
        ## Metrics
        if self.highlight_forecast_step_n is not None:
            self.metrics.add_specific_target(target_pos=self.highlight_forecast_step_n - 1)
        if self.normalize_y:
            self.metrics.set_shift_scale((self.data_params["y"].shift, self.data_params["y"].scale))
        if val:
            val_loader = self._init_val_loader(df_val)
            val_metrics = metrics.MetricsCollection([m.new() for m in self.metrics.batch_metrics])

        ## Run
        start = time.time()
        if use_tqdm:
            training_loop = tqdm(
                range(self.train_config.epochs), total=self.train_config.epochs, leave=log.getEffectiveLevel() <= 20
            )
        else:
            training_loop = range(self.train_config.epochs)
        if plot_live_loss:
            live_out = ["MatplotlibPlot"]
            if not use_tqdm:
                live_out.append("ExtremaPrinter")
            live_loss = PlotLosses(outputs=live_out)
        for e in training_loop:
            metrics_live = {}
            self.metrics.reset()
            if val:
                val_metrics.reset()
            epoch_metrics = self._train_epoch(e, loader)
            metrics_live["{}".format(list(epoch_metrics)[0])] = epoch_metrics[list(epoch_metrics)[0]]
            if val:
                val_epoch_metrics = self._evaluate_epoch(val_loader, val_metrics)
                metrics_live["val_{}".format(list(val_epoch_metrics)[0])] = val_epoch_metrics[
                    list(val_epoch_metrics)[0]
                ]
                print_val_epoch_metrics = {k + "_val": v for k, v in val_epoch_metrics.items()}
            else:
                val_epoch_metrics = None
                print_val_epoch_metrics = OrderedDict()
            if use_tqdm:
                training_loop.set_description(f"Epoch[{(e+1)}/{self.train_config.epochs}]")
                training_loop.set_postfix(ordered_dict=epoch_metrics, **print_val_epoch_metrics)
            else:
                metrics_string = utils.print_epoch_metrics(epoch_metrics, e=e, val_metrics=val_epoch_metrics)
                if e == 0:
                    log.info(metrics_string.splitlines()[0])
                    log.info(metrics_string.splitlines()[1])
                else:
                    log.info(metrics_string.splitlines()[1])
            if plot_live_loss:
                live_loss.update(metrics_live)
            if plot_live_loss and (e % (1 + self.train_config.epochs // 10) == 0 or e + 1 == self.train_config.epochs):
                live_loss.send()

        ## Metrics
        log.debug("Train Time: {:8.3f}".format(time.time() - start))
        log.debug("Total Batches: {}".format(self.metrics.total_updates))
        metrics_df = self.metrics.get_stored_as_df()
        if val:
            metrics_df_val = val_metrics.get_stored_as_df()
            for col in metrics_df_val.columns:
                metrics_df["{}_val".format(col)] = metrics_df_val[col]
        return metrics_df

    def _eval_true_ar(self):
        assert self.n_lags > 0
        if self.highlight_forecast_step_n is None:
            if self.n_lags > 1:
                raise ValueError("Please define forecast_lag for sTPE computation")
            forecast_pos = 1
        else:
            forecast_pos = self.highlight_forecast_step_n
        weights = self.model.ar_weights.detach().numpy()
        weights = weights[forecast_pos - 1, :][::-1]
        sTPE = utils.symmetric_total_percentage_error(self.true_ar_weights, weights)
        log.info("AR parameters: ", self.true_ar_weights, "\n", "Model weights: ", weights)
        return sTPE

    def _evaluate(self, loader):
        """Evaluates model performance.

        Args:
            loader (torch DataLoader):  instantiated Validation Dataloader (with TimeDataset)
        Returns:
            df with evaluation metrics
        """
        if self.fitted is False:
            raise Exception("Model object needs to be fit first.")
        val_metrics = metrics.MetricsCollection([m.new() for m in self.metrics.batch_metrics])
        if self.highlight_forecast_step_n is not None:
            val_metrics.add_specific_target(target_pos=self.highlight_forecast_step_n - 1)
        ## Run
        val_metrics_dict = self._evaluate_epoch(loader, val_metrics)

        if self.true_ar_weights is not None:
            val_metrics_dict["sTPE"] = self._eval_true_ar()
        log.info("Validation metrics: {}".format(utils.print_epoch_metrics(val_metrics_dict)))
        val_metrics_df = val_metrics.get_stored_as_df()
        return val_metrics_df

    @staticmethod
    def set_log_level(log_level, include_handlers=False):
        """
        Set the log level of all underlying logger objects

        Args:
            log_level (str): The log level of the logger objects used for printing procedure status
                updates for debugging/monitoring. Should be one of 'NOTSET', 'DEBUG', 'INFO', 'WARNING',
                'ERROR' or 'CRITICAL'
        """
        set_logger_level(log, log_level, include_handlers)

    def split_df(self, df, valid_p=0.2, inputs_overbleed=True):
        """Splits timeseries df into train and validation sets.

        Convenience function. See documentation on df_utils.split_df."""
        df = df_utils.check_dataframe(df, check_y=False)
        df = self._handle_missing_data(df, predicting=False)
        df_train, df_val = df_utils.split_df(
            df,
            n_lags=self.n_lags,
            n_forecasts=self.n_forecasts,
            valid_p=valid_p,
            inputs_overbleed=inputs_overbleed,
        )
        return df_train, df_val

    def fit(self, df, freq, epochs=None, validate_each_epoch=False, valid_p=0.2, use_tqdm=True, plot_live_loss=False):
        """Train, and potentially evaluate model.

        Args:
            df (pd.DataFrame): containing column 'ds', 'y' with all data
            freq (str):Data step sizes. Frequency of data recording,
                Any valid frequency for pd.date_range, such as 'D' or 'M'
            epochs (int): number of epochs to train.
                default: if not specified, uses self.epochs
            validate_each_epoch (bool): whether to evaluate performance after each training epoch
            valid_p (float): fraction of data to hold out from training for model evaluation
            use_tqdm (bool): display updating progress bar
            plot_live_loss (bool): plot live training loss,
                requires [live] install or livelossplot package installed.
        Returns:
            metrics with training and potentially evaluation metrics
        """
        if freq != "D":
            # TODO: implement other frequency handling than daily.
            log.warning("Parts of code may break if using other than daily data.")
        self.data_freq = freq
        if epochs is not None:
            default_epochs = self.train_config.epochs
            self.train_config.epochs = epochs
        if self.fitted is True:
            raise Exception("Model object can only be fit once. Instantiate a new object.")
        df = df_utils.check_dataframe(
            df, check_y=True, covariates=self.covar_config, regressors=self.regressors_config, events=self.events_config
        )
        df = self._handle_missing_data(df)
        if validate_each_epoch:
            df_train, df_val = df_utils.split_df(df, n_lags=self.n_lags, n_forecasts=self.n_forecasts, valid_p=valid_p)
            metrics_df = self._train(df_train, df_val, use_tqdm=use_tqdm, plot_live_loss=plot_live_loss)
        else:
            metrics_df = self._train(df, use_tqdm=use_tqdm, plot_live_loss=plot_live_loss)
        if epochs is not None:
            self.train_config.epochs = default_epochs
        self.fitted = True
        return metrics_df

    def test(self, df):
        """Evaluate model on holdout data.

        Args:
            df (pd.DataFrame): containing column 'ds', 'y' with holdout data
        Returns:
            df with evaluation metrics
        """
        if self.fitted is False:
            raise Exception("Model needs to be fit first.")
        df = df_utils.check_dataframe(df, check_y=True, covariates=self.covar_config, events=self.events_config)
        df = self._handle_missing_data(df)
        loader = self._init_val_loader(df)
        val_metrics_df = self._evaluate(loader)
        return val_metrics_df

    def make_future_dataframe(
        self, df, events_df=None, regressors_df=None, future_periods=None, n_historic_predictions=0
    ):
        n_lags = 0 if self.n_lags is None else self.n_lags
        if isinstance(n_historic_predictions, bool):
            if n_historic_predictions:
                n_historic_predictions = len(df) - n_lags
            else:
                n_historic_predictions = 0
        elif not isinstance(n_historic_predictions, int):
            log.error("non-integer value for n_historic_predictions casted to integer.")
            n_historic_predictions = int(n_historic_predictions)

        assert n_historic_predictions >= 0
        if future_periods is not None:
            assert future_periods >= 0
            if future_periods == 0 and n_historic_predictions == 0:
                raise ValueError("Set either history or future to contain more than zero values.")

        # check for external regressors known in future
        if self.regressors_config is not None and future_periods is not None:
            if regressors_df is None:
                raise ValueError("Future values of all user specified regressors not provided")
            else:
                for regressor in self.regressors_config.keys():
                    if regressor not in regressors_df.columns:
                        raise ValueError("Future values of user specified regressor {} not provided".format(regressor))

        last_date = pd.to_datetime(df["ds"].copy(deep=True)).sort_values().max()

        if len(df) < n_lags:
            raise ValueError("Insufficient data for a prediction")
        elif len(df) < n_lags + n_historic_predictions:
            log.warning(
                "Insufficient data for {} historic forecasts, reduced to {}.".format(
                    n_historic_predictions, len(df) - n_lags
                )
            )
            n_historic_predictions = len(df) - n_lags
        if (n_historic_predictions + n_lags) == 0:
            df = pd.DataFrame(columns=df.columns)
        else:
            df = df[-(n_lags + n_historic_predictions) :]

        if len(df) > 0:
            if len(df.columns) == 1 and "ds" in df:
                assert n_lags == 0
                df = df_utils.check_dataframe(df, check_y=False)
            else:
                df = df_utils.check_dataframe(
                    df, check_y=n_lags > 0, covariates=self.covar_config, events=self.events_config
                )
                df = self._handle_missing_data(df, predicting=True)
            df = df_utils.normalize(df, self.data_params)

        # future data
        # check for external events known in future
        if self.events_config is not None and future_periods is not None and events_df is None:
            log.warning(
                "Future values not supplied for user specified events. "
                "All events being treated as not occurring in future"
            )

        if future_periods is None:
            if n_lags > 0:
                future_periods = self.n_forecasts
            else:
                future_periods = 1

        if n_lags > 0:
            if future_periods > 0 and future_periods != self.n_forecasts:
                future_periods = self.n_forecasts
                log.warning(
                    "Number of forecast steps is defined by n_forecasts. " "Adjusted to {}.".format(self.n_forecasts)
                )

        if future_periods > 0:
            future_df = df_utils.make_future_df(
                df_columns=df.columns,
                last_date=last_date,
                periods=future_periods,
                freq=self.data_freq,
                events_config=self.events_config,
                events_df=events_df,
                regressor_config=self.regressors_config,
                regressors_df=regressors_df,
            )
            future_df = df_utils.normalize(future_df, self.data_params)
            if len(df) > 0:
                df = df.append(future_df)
            else:
                df = future_df
        df.reset_index(drop=True, inplace=True)
        return df

    def create_df_with_events(self, df, events_df):
        """
        Create a concatenated dataframe with the time series data along with the events data expanded.

        Args:
            df (pd.DataFrame): containing column 'ds' and 'y'
            events_df (pd.DataFrame): containing column 'ds' and 'event'
        Returns:
            pd.DataFrame with columns 'y', 'ds' and other user specified events

        """
        if self.events_config is None:
            raise Exception(
                "The events configs should be added to the NeuralProphet object (add_events fn)"
                "before creating the data with events features"
            )
        else:
            df = df_utils.convert_events_to_features(df, events_config=self.events_config, events_df=events_df)

        df.reset_index(drop=True, inplace=True)
        return df

    def predict(self, df):
        """Runs the model to make predictions.

        and compute stats (MSE, MAE)
        Args:
            df (pandas DataFrame): Dataframe with columns 'ds' datestamps, 'y' time series values and
                other external variables

        Returns:
            df_forecast (pandas DataFrame): columns 'ds', 'y', 'trend' and ['yhat<i>']
        """
        # TODO: Implement data sanity checks?
        if self.fitted is False:
            raise Exception("Model has not been fit.")
        dataset = self._create_dataset(df, predict_mode=True)
        loader = DataLoader(dataset, batch_size=min(1024, len(df)), shuffle=False, drop_last=False)

        predicted_vectors = list()
        component_vectors = None
        with torch.no_grad():
            self.model.eval()
            for inputs, _ in loader:
                predicted = self.model.forward(inputs)
                predicted_vectors.append(predicted.detach().numpy())
                components = self.model.compute_components(inputs)
                if component_vectors is None:
                    component_vectors = {name: [value.detach().numpy()] for name, value in components.items()}
                else:
                    for name, value in components.items():
                        component_vectors[name].append(value.detach().numpy())
        components = {name: np.concatenate(value) for name, value in component_vectors.items()}
        predicted = np.concatenate(predicted_vectors)

        scale_y, shift_y = self.data_params["y"].scale, self.data_params["y"].shift
        predicted = predicted * scale_y + shift_y
        for name, value in components.items():
            if "trend" in name:
                components[name] = value * scale_y + shift_y
            elif "multiplicative" in name or ("season" in name and self.season_config.mode == "multiplicative"):
                continue
            else:  # scale additive components
                components[name] = value * scale_y

        cols = ["ds", "y"]  # cols to keep from df
        df_forecast = pd.concat((df[cols],), axis=1)

        # create a line for each forecast_lag
        # 'yhat<i>' is the forecast for 'y' at 'ds' from i steps ago.
        for i in range(self.n_forecasts):
            forecast_lag = i + 1
            forecast = predicted[:, forecast_lag - 1]
            pad_before = self.n_lags + forecast_lag - 1
            pad_after = self.n_forecasts - forecast_lag
            yhat = np.concatenate(([None] * pad_before, forecast, [None] * pad_after))
            df_forecast["yhat{}".format(i + 1)] = yhat
            df_forecast["residual{}".format(i + 1)] = yhat - df_forecast["y"]

        lagged_components = [
            "ar",
        ]
        if self.covar_config is not None:
            for name in self.covar_config.keys():
                lagged_components.append("lagged_regressor_{}".format(name))
        for comp in lagged_components:
            if comp in components:
                for i in range(self.n_forecasts):
                    forecast_lag = i + 1
                    forecast = components[comp][:, forecast_lag - 1]
                    pad_before = self.n_lags + forecast_lag - 1
                    pad_after = self.n_forecasts - forecast_lag
                    yhat = np.concatenate(([None] * pad_before, forecast, [None] * pad_after))
                    df_forecast["{}{}".format(comp, i + 1)] = yhat

        # only for non-lagged components
        for comp in components:
            if comp not in lagged_components:
                forecast_0 = components[comp][0, :]
                forecast_rest = components[comp][1:, self.n_forecasts - 1]
                yhat = np.concatenate(([None] * self.n_lags, forecast_0, forecast_rest))
                df_forecast[comp] = yhat
        return df_forecast

    def predict_trend(self, df):
        """Predict only trend component of the model.

        Args:
            df (pd.DataFrame): containing column 'ds', prediction dates

        Returns:
            pd.Dataframe with trend on prediction dates.

        """
        df = df_utils.check_dataframe(df, check_y=False)
        df = df_utils.normalize(df, self.data_params)
        t = torch.from_numpy(np.expand_dims(df["t"].values, 1))
        trend = self.model.trend(t).squeeze().detach().numpy()
        trend = trend * self.data_params["y"].scale
        return pd.DataFrame({"ds": df["ds"], "trend": trend})

    def predict_seasonal_components(self, df):
        """Predict seasonality components

        Args:
            df (pd.DataFrame): containing column 'ds', prediction dates

        Returns:
            pd.Dataframe with seasonal components. with columns of name <seasonality component name>

        """
        df = df_utils.check_dataframe(df, check_y=False)
        df = df_utils.normalize(df, self.data_params)
        dataset = time_dataset.TimeDataset(
            df,
            season_config=self.season_config,
            # n_lags=0,
            # n_forecasts=1,
            predict_mode=True,
        )
        loader = DataLoader(dataset, batch_size=min(4096, len(df)), shuffle=False, drop_last=False)
        predicted = OrderedDict()
        for name in self.season_config.periods:
            predicted[name] = list()
        for inputs, _ in loader:
            for name in self.season_config.periods:
                features = inputs["seasonalities"][name]
                y_season = torch.squeeze(self.model.seasonality(features=features, name=name))
                predicted[name].append(y_season.data.numpy())

        for name in self.season_config.periods:
            predicted[name] = np.concatenate(predicted[name])
            if self.season_config.mode == "additive":
                predicted[name] = predicted[name] * self.data_params["y"].scale
        return pd.DataFrame({"ds": df["ds"], **predicted})

    def set_true_ar_for_eval(self, true_ar_weights):
        """configures model to evaluate closeness of AR weights to true weights.

        Args:
            true_ar_weights (np.array): True AR-parameters, if known.
        """
        self.true_ar_weights = true_ar_weights

    def highlight_nth_step_ahead_of_each_forecast(self, step_number=None):
        """Set which forecast step to focus on for metrics evaluation and plotting.

        Args:
            step_number (int): i-th step ahead forecast to use for statistics and plotting.
                default: None.
        """
        if step_number is not None:
            assert step_number <= self.n_forecasts
        self.highlight_forecast_step_n = step_number
        return self

    def add_lagged_regressor(self, name, regularization=None, normalize="auto", only_last_value=False):
        """Add a covariate time series as an additional lagged regressor to be used for fitting and predicting.

        The dataframe passed to `fit` and `predict` will have a column with the specified name to be used as
        a lagged regressor. When normalize=True, the covariate will be normalized unless it is binary.

        Args:
            name (string):  name of the regressor.
            regularization (float): optional  scale for regularization strength
            normalize (bool): optional, specify whether this regressor will be
                normalized prior to fitting.
                if 'auto', binary regressors will not be normalized.
            only_last_value (bool):
                False (default) use same number of lags as auto-regression
                True: only use last known value as input
        Returns:
            NeuralProphet object
        """
        if self.fitted:
            raise Exception("Covariates must be added prior to model fitting.")
        if self.n_lags == 0:
            raise Exception("Covariates must be set jointly with Auto-Regression.")
        if regularization is not None:
            if regularization < 0:
                raise ValueError("regularization must be >= 0")
            if regularization == 0:
                regularization = None
        self._validate_column_name(name)
        if self.covar_config is None:
            self.covar_config = OrderedDict({})
        self.covar_config[name] = AttrDict(
            {
                "reg_lambda": regularization,
                "normalize": normalize,
                "as_scalar": only_last_value,
            }
        )
        return self

    def add_future_regressor(self, name, regularization=None, normalize="auto", mode="additive"):
        """Add a regressor as lagged covariate with order 1 (scalar) or as known in advance (also scalar).

        The dataframe passed to `fit` and `predict` will have a column with the specified name to be used as
        a regressor. When normalize=True, the regressor will be normalized unless it is binary.

        Args:
            name (string):  name of the regressor.
            regularization (float): optional  scale for regularization strength
            normalize (bool): optional, specify whether this regressor will be
                normalized prior to fitting.
                if 'auto', binary regressors will not be normalized.
            mode (str): 'additive' (default) or 'multiplicative'.

        Returns:
            NeuralProphet object
        """
        if self.fitted:
            raise Exception("Regressors must be added prior to model fitting.")
        if regularization is not None:
            if regularization < 0:
                raise ValueError("regularization must be >= 0")
            if regularization == 0:
                regularization = None
        self._validate_column_name(name)

        if self.regressors_config is None:
            self.regressors_config = OrderedDict({})
        self.regressors_config[name] = AttrDict({"reg_lambda": regularization, "normalize": normalize, "mode": mode})
        return self

    def add_events(self, events, lower_window=0, upper_window=0, regularization=None, mode="additive"):
        """
        Add user specified events and their corresponding lower, upper windows and the
        regularization parameters into the NeuralProphet object

        Args:
            events (str, list): name or list of names of user specified events
            lower_window (int): the lower window for the events in the list of events
            upper_window (int): the upper window for the events in the list of events
            regularization (float): optional  scale for regularization strength
            mode (str): 'additive' (default) or 'multiplicative'.
        Returns:
            NeuralProphet object
        """
        if self.fitted:
            raise Exception("Events must be added prior to model fitting.")

        if self.events_config is None:
            self.events_config = OrderedDict({})

        if regularization is not None:
            if regularization < 0:
                raise ValueError("regularization must be >= 0")
            if regularization == 0:
                regularization = None

        if not isinstance(events, list):
            events = [events]

        for event_name in events:
            self._validate_column_name(event_name)
            self.events_config[event_name] = AttrDict(
                {"lower_window": lower_window, "upper_window": upper_window, "reg_lambda": regularization, "mode": mode}
            )
        return self

    def add_country_holidays(self, country_name, lower_window=0, upper_window=0, regularization=None, mode="additive"):
        """
        Add a country into the NeuralProphet object to include country specific holidays
        and create the corresponding configs such as lower, upper windows and the regularization
        parameters
        Args:
            country_name (string): name of the country
            lower_window (int): the lower window for all the country holidays
            upper_window (int): the upper window for all the country holidays
            regularization (float): optional  scale for regularization strength
            mode (str): 'additive' (default) or 'multiplicative'.
        Returns:
            NeuralProphet object
        """
        if self.fitted:
            raise Exception("Country must be specified prior to model fitting.")

        if regularization is not None:
            if regularization < 0:
                raise ValueError("regularization must be >= 0")
            if regularization == 0:
                regularization = None

        if self.country_holidays_config is None:
            self.country_holidays_config = OrderedDict({})

        self.country_holidays_config["country"] = country_name
        self.country_holidays_config["lower_window"] = lower_window
        self.country_holidays_config["upper_window"] = upper_window
        self.country_holidays_config["reg_lambda"] = regularization
        self.country_holidays_config["holiday_names"] = utils.get_holidays_from_country(country_name)
        self.country_holidays_config["mode"] = mode
        return self

    def add_seasonality(self, name, period, fourier_order):
        """Add a seasonal component with specified period, number of Fourier components, and regularization.

        Increasing the number of Fourier components allows the seasonality to change more quickly
        (at risk of overfitting).
        Note: regularization and mode (additive/multiplicative) are set in the main init.

        Args:
            name: string name of the seasonality component.
            period: float number of days in one period.
            fourier_order: int number of Fourier components to use.
        Returns:
            The NeuralProphet object.
        """
        if self.fitted:
            raise Exception("Seasonality must be added prior to model fitting.")
        if name in ["daily", "weekly", "yearly"]:
            log.error("Please use inbuilt daily, weekly, or yearly seasonality or set another name.")
        # Do not Allow overwriting built-in seasonalities
        self._validate_column_name(name, check_seasonalities=True)
        if fourier_order <= 0:
            raise ValueError("Fourier Order must be > 0")
        self.season_config.append(name=name, period=period, resolution=fourier_order, arg="custom")
        return self

    def plot(self, fcst, ax=None, xlabel="ds", ylabel="y", figsize=(10, 6)):
        """Plot the NeuralProphet forecast, including history.

        Args:
            fcst (pd.DataFrame): output of self.predict.
            ax (matplotlib axes): Optional, matplotlib axes on which to plot.
            xlabel (string): label name on X-axis
            ylabel (string): label name on Y-axis
            figsize (tuple):   width, height in inches. default: (10, 6)

        Returns:
            A matplotlib figure.
        """
        if self.n_lags > 0:
            num_forecasts = sum(fcst["yhat1"].notna())
            if num_forecasts < self.n_forecasts:
                log.warning(
                    "Too few forecasts to plot a line per forecast step." "Plotting a line per forecast origin instead."
                )
                return self.plot_last_forecast(
                    fcst,
                    ax=ax,
                    xlabel=xlabel,
                    ylabel=ylabel,
                    figsize=figsize,
                    include_previous_forecasts=num_forecasts - 1,
                    plot_history_data=True,
                )
        return plot(
            fcst=fcst,
            ax=ax,
            xlabel=xlabel,
            ylabel=ylabel,
            figsize=figsize,
            highlight_forecast=self.highlight_forecast_step_n,
        )

    def plot_last_forecast(
        self,
        fcst,
        ax=None,
        xlabel="ds",
        ylabel="y",
        figsize=(10, 6),
        include_previous_forecasts=0,
        plot_history_data=None,
    ):
        """Plot the NeuralProphet forecast, including history.

        Args:
            fcst (pd.DataFrame): output of self.predict.
            ax (matplotlib axes): Optional, matplotlib axes on which to plot.
            xlabel (string): label name on X-axis
            ylabel (string): label name on Y-axis
            figsize (tuple):   width, height in inches. default: (10, 6)
            include_previous_forecasts (int): number of previous forecasts to include in plot
            plot_history_data
        Returns:
            A matplotlib figure.
        """
        if self.n_lags == 0:
            raise ValueError("Use the standard plot function for models without lags.")
        if plot_history_data is None:
            fcst = fcst[-(include_previous_forecasts + self.n_forecasts + self.n_lags) :]
        elif plot_history_data is False:
            fcst = fcst[-(include_previous_forecasts + self.n_forecasts) :]
        elif plot_history_data is True:
            fcst = fcst
        fcst = utils.fcst_df_to_last_forecast(fcst, n_last=1 + include_previous_forecasts)
        return plot(
            fcst=fcst,
            ax=ax,
            xlabel=xlabel,
            ylabel=ylabel,
            figsize=figsize,
            highlight_forecast=self.highlight_forecast_step_n,
            line_per_origin=True,
        )

    def plot_components(self, fcst, figsize=None):
        """Plot the NeuralProphet forecast components.

        Args:
            fcst (pd.DataFrame): output of self.predict
            figsize (tuple):   width, height in inches.
                None (default):  automatic (10, 3 * npanel)
        Returns:
            A matplotlib figure.
        """
        return plot_components(
            m=self,
            fcst=fcst,
            figsize=figsize,
            forecast_in_focus=self.highlight_forecast_step_n,
        )

    def plot_parameters(self, weekly_start=0, yearly_start=0, figsize=None):
        """Plot the NeuralProphet forecast components.

        Args:
            weekly_start (int): specifying the start day of the weekly seasonality plot.
                0 (default) starts the week on Sunday. 1 shifts by 1 day to Monday, and so on.
            yearly_start (int): specifying the start day of the yearly seasonality plot.
                0 (default) starts the year on Jan 1. 1 shifts by 1 day to Jan 2, and so on.
            figsize (tuple):   width, height in inches.
                None (default):  automatic (10, 3 * npanel)
        Returns:
            A matplotlib figure.
        """
        return plot_parameters(
            m=self,
            forecast_in_focus=self.highlight_forecast_step_n,
            weekly_start=weekly_start,
            yearly_start=yearly_start,
            figsize=figsize,
        )<|MERGE_RESOLUTION|>--- conflicted
+++ resolved
@@ -52,20 +52,6 @@
         epochs=40,
         loss_func="Huber",
         normalize_y=True,
-<<<<<<< HEAD
-        num_hidden_layers=0,
-        d_hidden=None,
-        ar_sparsity=None,
-        trend_smoothness=0,
-        trend_threshold=False,
-        yearly_seasonality="auto",
-        weekly_seasonality="auto",
-        daily_seasonality="auto",
-        seasonality_mode="additive",
-        seasonality_reg=None,
-=======
-        data_freq="D",
->>>>>>> 49d47d89
         impute_missing=True,
         log_level=None,
     ):
@@ -98,8 +84,6 @@
                 Smaller values (~0.1-1) allow the model to fit larger seasonal fluctuations,
                 larger values (~1-100) dampen the seasonality.
                 default: None, no regularization
-<<<<<<< HEAD
-=======
             n_forecasts (int): Number of steps ahead of prediction time step to forecast.
             n_lags (int): Previous time series steps to include in auto-regression. Aka AR-order
             num_hidden_layers (int): number of hidden layer to include in AR-Net. defaults to 0.
@@ -113,9 +97,6 @@
                 Try ~10-100.
             loss_func (str): Type of loss to use ['Huber', 'MAE', 'MSE']
             normalize_y (bool): Whether to normalize the time series before modelling it.
-            data_freq (str):Data step sizes. Frequency of data recording,
-                Any valid frequency for pd.date_range, such as 'D' or 'M'
->>>>>>> 49d47d89
             impute_missing (bool): whether to automatically impute missing dates/values
                 imputation follows a linear method up to 10 missing values, more are filled with trend.
             log_level (str): The log level of the logger objects used for printing procedure status
