--- conflicted
+++ resolved
@@ -19,7 +19,7 @@
 class NeuralProphet:
     """NeuralProphet forecaster.
 
-    A simple yet powerful forecaster that models: 
+    A simple yet powerful forecaster that models:
     Trend, seasonality, events, holidays, auto-regression, lagged covariates, and future-known regressors.
     Can be regualrized and configured to model nonlinear relationships.
     """
@@ -637,11 +637,7 @@
         val_metrics_df = self._evaluate(loader)
         return val_metrics_df
 
-<<<<<<< HEAD
-    def compose_prediction_df(self, df, events_df=None, regressors_df=None, future_periods=None, n_historic_predictions=0):
-=======
-    def make_future_dataframe(self, df, events_df=None, future_periods=None, n_historic_predictions=0):
->>>>>>> 0b742149
+    def make_future_dataframe(self, df, events_df=None, regressors_df=None, future_periods=None, n_historic_predictions=0):
         assert n_historic_predictions >= 0
         if future_periods is not None:
             assert future_periods >= 0
