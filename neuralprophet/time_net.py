--- conflicted
+++ resolved
@@ -2,27 +2,25 @@
 import math
 from collections import OrderedDict
 from typing import Optional
-<<<<<<< HEAD
 from functools import reduce
-=======
-
->>>>>>> b10eaf87
+
 import numpy as np
 import pytorch_lightning as pl
 import torch
 import torch.nn as nn
 import torchmetrics
 
-<<<<<<< HEAD
-from neuralprophet import configure, utils_torch
 from neuralprophet.utils import (
+    config_season_to_model_dims,
     config_events_to_model_dims,
     config_regressors_to_model_dims,
-    config_season_to_model_dims,
+    reg_func_trend,
+    reg_func_season,
+    reg_func_events,
+    reg_func_regressors,
 )
-=======
-from neuralprophet import configure, utils
->>>>>>> b10eaf87
+
+from neuralprophet import configure, utils_torch
 
 log = logging.getLogger("NP.time_net")
 
@@ -279,7 +277,7 @@
         if self.config_season is not None:
             if len(self.id_list) == 1:
                 self.config_season.global_local = "global"
-        self.season_dims = utils.config_season_to_model_dims(self.config_season)
+        self.season_dims = config_season_to_model_dims(self.config_season)
         if self.season_dims is not None:
             if self.config_season.mode == "multiplicative" and self.config_trend is None:
                 log.error("Multiplicative seasonality requires trend.")
@@ -301,7 +299,7 @@
         # Events
         self.config_events = config_events
         self.config_holidays = config_holidays
-        self.events_dims = utils.config_events_to_model_dims(self.config_events, self.config_holidays)
+        self.events_dims = config_events_to_model_dims(self.config_events, self.config_holidays)
         if self.events_dims is not None:
             n_additive_event_params = 0
             n_multiplicative_event_params = 0
@@ -366,7 +364,7 @@
 
         # Regressors
         self.config_regressors = config_regressors
-        self.regressors_dims = utils.config_regressors_to_model_dims(config_regressors)
+        self.regressors_dims = config_regressors_to_model_dims(config_regressors)
         if self.regressors_dims is not None:
             n_additive_regressor_params = 0
             n_multiplicative_regressor_params = 0
@@ -1255,7 +1253,7 @@
             # Regularize trend to be smoother/sparse
             l_trend = self.config_trend.trend_reg
             if self.config_trend.n_changepoints > 0 and l_trend is not None and l_trend > 0:
-                reg_trend = utils.reg_func_trend(
+                reg_trend = reg_func_trend(
                     weights=self.get_trend_deltas,
                     threshold=self.config_train.trend_reg_threshold,
                 )
@@ -1265,17 +1263,17 @@
             l_season = self.config_train.reg_lambda_season
             if self.season_dims is not None and l_season is not None and l_season > 0:
                 for name in self.season_params.keys():
-                    reg_season = utils.reg_func_season(self.season_params[name])
+                    reg_season = reg_func_season(self.season_params[name])
                     reg_loss += l_season * reg_season
 
             # Regularize events: sparsify events features coefficients
             if self.config_events is not None or self.config_holidays is not None:
-                reg_events_loss = utils.reg_func_events(self.config_events, self.config_holidays, self)
+                reg_events_loss = reg_func_events(self.config_events, self.config_holidays, self)
                 reg_loss += reg_events_loss
 
             # Regularize regressors: sparsify regressor features coefficients
             if self.config_regressors is not None:
-                reg_regressor_loss = utils.reg_func_regressors(self.config_regressors, self)
+                reg_regressor_loss = reg_func_regressors(self.config_regressors, self)
                 reg_loss += reg_regressor_loss
 
         reg_loss = delay_weight * reg_loss
