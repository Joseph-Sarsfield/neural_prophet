import logging
import math
from collections import OrderedDict
from functools import reduce
from typing import Dict, List, Optional, Union

import numpy as np
import pytorch_lightning as pl
import torch
import torch.nn as nn
import torchmetrics

from neuralprophet import configure, np_types
from neuralprophet.components.router import get_future_regressors, get_seasonality, get_trend
from neuralprophet.utils import (
    check_for_regularization,
    config_events_to_model_dims,
    reg_func_events,
    reg_func_regressors,
    reg_func_season,
    reg_func_trend,
)
from neuralprophet.utils_torch import init_parameter, interprete_model

log = logging.getLogger("NP.time_net")


class TimeNet(pl.LightningModule):
    """Linear time regression fun and some not so linear fun.
    A modular model that models classic time-series components
        * trend
        * seasonality
        * auto-regression (as AR-Net)
        * covariates (as AR-Net)
        * apriori regressors
        * events and holidays
    by using Neural Network components.
    The Auto-regression and covariate components can be configured as a deeper network (AR-Net).
    """

    def __init__(
        self,
        config_seasonality: configure.ConfigSeasonality,
        config_train: Optional[configure.Train] = None,
        config_trend: Optional[configure.Trend] = None,
        config_ar: Optional[configure.AR] = None,
        config_normalization: Optional[configure.Normalization] = None,
        config_lagged_regressors: Optional[configure.ConfigLaggedRegressors] = None,
        config_regressors: Optional[configure.ConfigFutureRegressors] = None,
        config_events: Optional[configure.ConfigEvents] = None,
        config_holidays: Optional[configure.ConfigCountryHolidays] = None,
        n_forecasts: int = 1,
        n_lags: int = 0,
        max_lags: int = 0,
        ar_layers: Optional[List[int]] = [],
        lagged_reg_layers: Optional[List[int]] = [],
        compute_components_flag: bool = False,
        metrics: Optional[np_types.CollectMetricsMode] = {},
        id_list: List[str] = ["__df__"],
        num_trends_modelled: int = 1,
        num_seasonalities_modelled: int = 1,
        num_seasonalities_modelled_dict: dict = None,
        meta_used_in_model: bool = False,
    ):
        """
        Parameters
        ----------
            quantiles : list
                the set of quantiles estimated
            config_train : configure.Train
            config_trend : configure.Trend
            config_seasonality : configure.ConfigSeasonality
            config_ar : configure.AR
            config_lagged_regressors : configure.ConfigLaggedRegressors
                Configurations for lagged regressors
            config_regressors : configure.ConfigFutureRegressors
                Configs of regressors with mode and index.
            config_events : configure.ConfigEvents
            config_holidays : OrderedDict
            config_normalization: OrderedDict
            n_forecasts : int
                number of steps to forecast. Aka number of model outputs
            n_lags : int
                number of previous steps of time series used as input (aka AR-order)
                Note
                ----
                The default value is ``0``, which initializes no auto-regression.

            max_lags : int
                Number of max. previous steps of time series used as input (aka AR-order).

            ar_layers : list
                List of hidden layers (for AR-Net).

                Note
                ----
                The default value is ``[]``, which initializes no hidden layers.

            lagged_reg_layers : list
                List of hidden layers (for covariate-Net).

                Note
                ----
                The default value is ``[]``, which initializes no hidden layers.


            compute_components_flag : bool
                Flag whether to compute the components of the model or not.
            metrics : dict
                Dictionary of torchmetrics to be used during training and for evaluation.
            id_list : list
                List of different time series IDs, used for global-local modelling (if enabled)
                Note
                ----
                This parameter is set to  ``['__df__']`` if only one time series is input.
            num_trends_modelled : int
                Number of different trends modelled.
                Note
                ----
                If only 1 time series is modelled, it will be always 1.
                Note
                ----
                For multiple time series. If trend is modelled globally the value is set
                to 1, otherwise it is set to the number of time series modelled.
            num_seasonalities_modelled : int
                Number of different seasonalities modelled.
                Note
                ----
                If only 1 time series is modelled, it will be always 1.
                Note
                ----
                For multiple time series. If seasonality is modelled globally the value is set
                to 1, otherwise it is set to the number of time series modelled.
            meta_used_in_model : boolean
                Whether we need to know the time series ID when we interact with the Model.
                Note
                ----
                Will be set to ``True`` if more than one component is modelled locally.
        """
        super().__init__()

        # Store hyerparameters in model checkpoint
        # TODO: causes a RuntimeError under certain conditions, investigate and handle better
        try:
            self.save_hyperparameters()
        except RuntimeError:
            pass

        # General
        self.n_forecasts = n_forecasts

        # Lightning Config
        self.config_train = config_train
        self.config_normalization = config_normalization
        self.compute_components_flag = compute_components_flag

        # Optimizer and LR Scheduler
        self._optimizer = self.config_train.optimizer
        self._scheduler = self.config_train.scheduler
        self.automatic_optimization = False

        # Hyperparameters (can be tuned using trainer.tune())
        self.learning_rate = self.config_train.learning_rate if self.config_train.learning_rate is not None else 1e-3
        self.batch_size = self.config_train.batch_size

        # Metrics Config
        self.metrics_enabled = bool(metrics)  # yields True if metrics is not an empty dictionary
        if self.metrics_enabled:
            self.log_args = {
                "on_step": False,
                "on_epoch": True,
                "prog_bar": True,
                "batch_size": self.config_train.batch_size,
            }
            self.metrics_train = torchmetrics.MetricCollection(metrics=metrics)
            self.metrics_val = torchmetrics.MetricCollection(metrics=metrics, postfix="_val")

        # For Multiple Time Series Analysis
        self.id_list = id_list
        self.id_dict = dict((key, i) for i, key in enumerate(id_list))
        self.num_trends_modelled = num_trends_modelled
        self.num_seasonalities_modelled = num_seasonalities_modelled
        self.num_seasonalities_modelled_dict = num_seasonalities_modelled_dict
        self.meta_used_in_model = meta_used_in_model

        # Regularization
        self.reg_enabled = check_for_regularization(
            [
                config_seasonality,
                config_regressors,
                config_lagged_regressors,
                config_ar,
                config_events,
                config_trend,
                config_holidays,
            ]
        )

        # Quantiles
        self.quantiles = self.config_train.quantiles

        # Trend
        self.config_trend = config_trend
        self.trend = get_trend(
            config=config_trend,
            id_list=id_list,
            quantiles=self.quantiles,
            num_trends_modelled=num_trends_modelled,
            n_forecasts=n_forecasts,
            device=self.device,
        )

        # Seasonalities
        self.config_seasonality = config_seasonality
        # Error handling
        if self.config_seasonality is not None:
            if self.config_seasonality.mode == "multiplicative" and self.config_trend is None:
                raise ValueError("Multiplicative seasonality requires trend.")
            if self.config_seasonality.mode not in ["additive", "multiplicative"]:
                raise ValueError(f"Seasonality Mode {self.config_seasonality.mode} not implemented.")
            # Initialize seasonality
            self.seasonality = get_seasonality(
                config=config_seasonality,
                id_list=id_list,
                quantiles=self.quantiles,
                num_seasonalities_modelled=num_seasonalities_modelled,
                num_seasonalities_modelled_dict=num_seasonalities_modelled_dict,
                n_forecasts=n_forecasts,
                device=self.device,
            )

        # Events
        self.config_events = config_events
        self.config_holidays = config_holidays
        self.events_dims = config_events_to_model_dims(self.config_events, self.config_holidays)
        if self.events_dims is not None:
            n_additive_event_params = 0
            n_multiplicative_event_params = 0
            for event, configs in self.events_dims.items():
                if configs["mode"] not in ["additive", "multiplicative"]:
                    log.error("Event Mode {} not implemented. Defaulting to 'additive'.".format(configs["mode"]))
                    self.events_dims[event]["mode"] = "additive"
                if configs["mode"] == "additive":
                    n_additive_event_params += len(configs["event_indices"])
                elif configs["mode"] == "multiplicative":
                    if self.config_trend is None:
                        log.error("Multiplicative events require trend.")
                        raise ValueError
                    n_multiplicative_event_params += len(configs["event_indices"])
            self.event_params = nn.ParameterDict(
                {
                    # dimensions - [no. of quantiles, no. of additive events]
                    "additive": init_parameter(dims=[len(self.quantiles), n_additive_event_params]),
                    # dimensions - [no. of quantiles, no. of multiplicative events]
                    "multiplicative": init_parameter(dims=[len(self.quantiles), n_multiplicative_event_params]),
                }
            )
        else:
            self.config_events = None
            self.config_holidays = None

        # Autoregression
        self.config_ar = config_ar
        self.n_lags = n_lags
        self.ar_layers = ar_layers
        self.max_lags = max_lags
        if self.n_lags > 0:
            self.ar_net = nn.ModuleList()
            d_inputs = self.n_lags
            for d_hidden_i in self.ar_layers:
                self.ar_net.append(nn.Linear(d_inputs, d_hidden_i, bias=True))
                d_inputs = d_hidden_i
            # final layer has input size d_inputs and output size equal to no. of forecasts * no. of quantiles
            self.ar_net.append(nn.Linear(d_inputs, self.n_forecasts * len(self.quantiles), bias=False))
            for lay in self.ar_net:
                nn.init.kaiming_normal_(lay.weight, mode="fan_in")

        # Lagged regressors
        self.lagged_reg_layers = lagged_reg_layers
        self.config_lagged_regressors = config_lagged_regressors
        if self.config_lagged_regressors is not None:
            self.covar_net = nn.ModuleList()
            d_inputs = sum([covar.n_lags for _, covar in self.config_lagged_regressors.items()])
            for d_hidden_i in self.lagged_reg_layers:
                self.covar_net.append(nn.Linear(d_inputs, d_hidden_i, bias=True))
                d_inputs = d_hidden_i
            self.covar_net.append(nn.Linear(d_inputs, self.n_forecasts * len(self.quantiles), bias=False))
            for lay in self.covar_net:
                nn.init.kaiming_normal_(lay.weight, mode="fan_in")

        # Regressors
        self.config_regressors = config_regressors
        if self.config_regressors.regressors is not None:
            # Initialize future_regressors
            self.future_regressors = get_future_regressors(
                config=config_regressors,
                id_list=id_list,
                quantiles=self.quantiles,
                n_forecasts=n_forecasts,
                device=self.device,
                config_trend_none_bool=self.config_trend is None,
            )
        else:
            self.config_regressors.regressors = None

    @property
    def ar_weights(self) -> torch.Tensor:
        """sets property auto-regression weights for regularization. Update if AR is modelled differently"""
        # TODO: this is wrong for deep networks, use utils_torch.interprete_model
        return self.ar_net[0].weight

    def get_covar_weights(self, covar_input=None) -> torch.Tensor:
        """
        Get attributions of covariates network w.r.t. the model input.
        """
        if self.config_lagged_regressors is not None:
            # Accumulate the lags of the covariates
            covar_splits = np.add.accumulate(
                [covar.n_lags for _, covar in self.config_lagged_regressors.items()][:-1]
            ).tolist()
            # If actual covariates are provided, use them to compute the attributions
            if covar_input is not None:
                covar_input = torch.cat([covar for _, covar in covar_input.items()], axis=1)
            # Calculate the attributions w.r.t. the inputs
            if self.lagged_reg_layers == []:
                attributions = self.covar_net[0].weight
            else:
                attributions = interprete_model(self, "covar_net", "forward_covar_net", covar_input)
            # Split the attributions into the different covariates
            attributions_split = torch.tensor_split(
                attributions,
                covar_splits,
                axis=1,
            )
            # Combine attributions and covariate name
            covar_attributions = dict(zip(self.config_lagged_regressors.keys(), attributions_split))
        else:
            covar_attributions = None
        return covar_attributions

    def set_covar_weights(self, covar_weights: torch.Tensor):
        """
        Function to set the covariate weights for later interpretation in compute_components.
        This function is needed since the gradient information is not available during the predict_step
        method and attributions cannot be calculated in compute_components.

        :param covar_weights: _description_
        :type covar_weights: torch.Tensor
        """
        self.covar_weights = covar_weights

    def get_event_weights(self, name: str) -> Dict[str, torch.Tensor]:
        """
        Retrieve the weights of event features given the name
        Parameters
        ----------
            name : str
                Event name
        Returns
        -------
            OrderedDict
                Dict of the weights of all offsets corresponding to a particular event
        """

        event_dims = self.events_dims[name]
        mode = event_dims["mode"]

        if mode == "multiplicative":
            event_params = self.event_params["multiplicative"]
        else:
            assert mode == "additive"
            event_params = self.event_params["additive"]

        event_param_dict = OrderedDict({})
        for event_delim, indices in zip(event_dims["event_delim"], event_dims["event_indices"]):
            event_param_dict[event_delim] = event_params[:, indices : (indices + 1)]
        return event_param_dict

    def _compute_quantile_forecasts_from_diffs(self, diffs: torch.Tensor, predict_mode: bool = False) -> torch.Tensor:
        """
        Computes the actual quantile forecasts from quantile differences estimated from the model
        Args:
            diffs : torch.Tensor
                tensor of dims (batch, n_forecasts, no_quantiles) which
                contains the median quantile forecasts as well as the diffs of other quantiles
                from the median quantile
            predict_mode : bool
                boolean variable indicating whether the model is in prediction mode
        Returns:
            dim (batch, n_forecasts, no_quantiles)
                final forecasts
        """
        if len(self.quantiles) > 1:
            # generate the actual quantile forecasts from predicted differences
            if any(quantile > 0.5 for quantile in self.quantiles):
                quantiles_divider_index = next(i for i, quantile in enumerate(self.quantiles) if quantile > 0.5)
            else:
                quantiles_divider_index = len(self.quantiles)

            n_upper_quantiles = diffs.shape[-1] - quantiles_divider_index
            n_lower_quantiles = quantiles_divider_index - 1

            out = torch.zeros_like(diffs)
            out[:, :, 0] = diffs[:, :, 0]  # set the median where 0 is the median quantile index

            if n_upper_quantiles > 0:  # check if upper quantiles exist
                upper_quantile_diffs = diffs[:, :, quantiles_divider_index:]
                if predict_mode:  # check for quantile crossing and correct them in predict mode
                    upper_quantile_diffs[:, :, 0] = torch.max(
                        torch.tensor(0, device=self.device), upper_quantile_diffs[:, :, 0]
                    )
                    for i in range(n_upper_quantiles - 1):
                        next_diff = upper_quantile_diffs[:, :, i + 1]
                        diff = upper_quantile_diffs[:, :, i]
                        upper_quantile_diffs[:, :, i + 1] = torch.max(next_diff, diff)
                out[:, :, quantiles_divider_index:] = (
                    upper_quantile_diffs + diffs[:, :, 0].unsqueeze(dim=2).repeat(1, 1, n_upper_quantiles).detach()
                )  # set the upper quantiles

            if n_lower_quantiles > 0:  # check if lower quantiles exist
                lower_quantile_diffs = diffs[:, :, 1:quantiles_divider_index]
                if predict_mode:  # check for quantile crossing and correct them in predict mode
                    lower_quantile_diffs[:, :, -1] = torch.max(
                        torch.tensor(0, device=self.device), lower_quantile_diffs[:, :, -1]
                    )
                    for i in range(n_lower_quantiles - 1, 0, -1):
                        next_diff = lower_quantile_diffs[:, :, i - 1]
                        diff = lower_quantile_diffs[:, :, i]
                        lower_quantile_diffs[:, :, i - 1] = torch.max(next_diff, diff)
                lower_quantile_diffs = -lower_quantile_diffs
                out[:, :, 1:quantiles_divider_index] = (
                    lower_quantile_diffs + diffs[:, :, 0].unsqueeze(dim=2).repeat(1, 1, n_lower_quantiles).detach()
                )  # set the lower quantiles
        else:
            out = diffs
        return out

    def scalar_features_effects(self, features: torch.Tensor, params: nn.Parameter, indices=None) -> torch.Tensor:
        """
        Computes events component of the model
        Parameters
        ----------
            features : torch.Tensor, float
                Features (either additive or multiplicative) related to event component dims (batch, n_forecasts,
                n_features)
            params : nn.Parameter
                Params (either additive or multiplicative) related to events
            indices : list of int
                Indices in the feature tensors related to a particular event
        Returns
        -------
            torch.Tensor
                Forecast component of dims (batch, n_forecasts)
        """
        if indices is not None:
            features = features[:, :, indices]
            params = params[:, indices]

        return torch.sum(features.unsqueeze(dim=2) * params.unsqueeze(dim=0).unsqueeze(dim=0), dim=-1)

    def auto_regression(self, lags: Union[torch.Tensor, float]) -> torch.Tensor:
        """Computes auto-regessive model component AR-Net.
        Parameters
        ----------
            lags  : torch.Tensor, float
                Previous times series values, dims: (batch, n_lags)
        Returns
        -------
            torch.Tensor
                Forecast component of dims: (batch, n_forecasts)
        """
        x = lags
        for i in range(len(self.ar_layers) + 1):
            if i > 0:
                x = nn.functional.relu(x)
            x = self.ar_net[i](x)

        # segment the last dimension to match the quantiles
        x = x.reshape(x.shape[0], self.n_forecasts, len(self.quantiles))
        return x

    def forward_covar_net(self, covariates):
        """Compute all covariate components.
        Parameters
        ----------
            covariates : dict(torch.Tensor, float)
                dict of named covariates (keys) with their features (values)
                dims of each dict value: (batch, n_lags)
        Returns
        -------
            torch.Tensor
                Forecast component of dims (batch, n_forecasts, quantiles)
        """
        # Concat covariates into one tensor)
        if isinstance(covariates, dict):
            x = torch.cat([covar for _, covar in covariates.items()], axis=1)
        else:
            x = covariates
        for i in range(len(self.lagged_reg_layers) + 1):
            if i > 0:
                x = nn.functional.relu(x)
            x = self.covar_net[i](x)

        # segment the last dimension to match the quantiles
        x = x.reshape(x.shape[0], self.n_forecasts, len(self.quantiles))
        return x

    def forward(self, inputs: Dict, meta: Dict = None, compute_components_flag: bool = False) -> torch.Tensor:
        """This method defines the model forward pass.
        Note
        ----
        Time input is required. Minimum model setup is a linear trend.
        Parameters
        ----------
            inputs : dict
                Model inputs, each of len(df) but with varying dimensions
                Note
                ----
                Contains the following data:
                Model Inputs
                    * ``time`` (torch.Tensor , loat), normalized time, dims: (batch, n_forecasts)
                    * ``lags`` (torch.Tensor, float), dims: (batch, n_lags)
                    * ``seasonalities`` (torch.Tensor, float), dict of named seasonalities (keys) with their features
                    (values), dims of each dict value (batch, n_forecasts, n_features)
                    * ``covariates`` (torch.Tensor, float), dict of named covariates (keys) with their features
                    (values), dims of each dict value: (batch, n_lags)
                    * ``events`` (torch.Tensor, float), all event features, dims (batch, n_forecasts, n_features)
                    * ``regressors``(torch.Tensor, float), all regressor features, dims (batch, n_forecasts, n_features)
                    * ``predict_mode`` (bool), optional and only passed during prediction
            meta : dict, default=None
                Metadata about the all the samples of the model input batch.
                Contains the following:
                Model Meta:
                    * ``df_name`` (list, str), time series ID corresponding to each sample of the input batch.
                Note
                ----
                The meta is sorted in the same way the inputs are sorted.
                Note
                ----
                The default None value allows the forward method to be used without providing the meta argument.
                This was designed to avoid issues with the library `lr_finder` https://github.com/davidtvs/pytorch-lr-finder
                while having  ``config_trend.trend_global_local="local"``.
                The turnaround consists on passing the same meta (dummy ID) to all the samples of the batch.
                Internally, this is equivalent to use ``config_trend.trend_global_local="global"`` to find the optimal
                learning rate.
            compute_components_flag : bool, default=False
                If True, components will be computed.

        Returns
        -------
            torch.Tensor
                Forecast of dims (batch, n_forecasts, no_quantiles)
        """
        # Turnaround to avoid issues when the meta argument is None and meta_used_in_model
        if meta is None and self.meta_used_in_model:
            name_id_dummy = self.id_list[0]
            meta = OrderedDict()
            meta["df_name"] = [name_id_dummy for _ in range(inputs["time"].shape[0])]
            meta = torch.tensor([self.id_dict[i] for i in meta["df_name"]], device=self.device)

        additive_components_nonstationary = torch.zeros(
            size=(inputs["time"].shape[0], inputs["time"].shape[1], len(self.quantiles)), device=self.device
        )
        multiplicative_components_nonstationary = torch.zeros(
            size=(inputs["time"].shape[0], inputs["time"].shape[1], len(self.quantiles)), device=self.device
        )
        additive_components = torch.zeros(
            size=(inputs["time"].shape[0], self.n_forecasts, len(self.quantiles)),
            device=self.device,
        )
        components = {}

<<<<<<< HEAD
        if "lags" in inputs:
            additive_components += self.auto_regression(lags=inputs["lags"])
        # else: assert self.n_lags == 0

        if "covariates" in inputs:
            additive_components += self.all_covariates(covariates=inputs["covariates"])
=======
        # non-stationary components
        trend = self.trend(t=inputs["time"], meta=meta)
        components["trend"] = trend

>>>>>>> 2b303f8d
        if "seasonalities" in inputs:
            s = self.seasonality(s=inputs["seasonalities"], meta=meta)
            if self.config_seasonality.mode == "additive":
                additive_components_nonstationary += s
            elif self.config_seasonality.mode == "multiplicative":
                multiplicative_components_nonstationary += s
            components["seasonalities"] = s

        if "events" in inputs:
            if "additive" in inputs["events"].keys():
                additive_events = self.scalar_features_effects(
                    inputs["events"]["additive"], self.event_params["additive"]
                )
                additive_components_nonstationary += additive_events
                components["additive_events"] = additive_events
            if "multiplicative" in inputs["events"].keys():
                multiplicative_events = self.scalar_features_effects(
                    inputs["events"]["multiplicative"], self.event_params["multiplicative"]
                )
                multiplicative_components_nonstationary += multiplicative_events
                components["multiplicative_events"] = multiplicative_events

        if "regressors" in inputs:
            if "additive" in inputs["regressors"].keys():
                additive_regressors = self.future_regressors(inputs["regressors"]["additive"], "additive")
                additive_components_nonstationary += additive_regressors
                components["additive_regressors"] = additive_regressors
            if "multiplicative" in inputs["regressors"].keys():
                multiplicative_regressors = self.future_regressors(
                    inputs["regressors"]["multiplicative"], "multiplicative"
                )
                multiplicative_components_nonstationary += multiplicative_regressors
                components["multiplicative_regressors"] = multiplicative_regressors

        nonstationary_components = (  # dimensions - [batch, n_lags, median quantile]
            trend[:, : self.n_lags, 0]
            + additive_components_nonstationary[:, : self.n_lags, 0]
            + trend[:, : self.n_lags, 0].detach() * multiplicative_components_nonstationary[:, : self.n_lags, 0]
        )

        # stationarized input
        if "lags" in inputs:
            stationarized_lags = inputs["lags"] - nonstationary_components
            lags = self.auto_regression(lags=stationarized_lags)
            additive_components += lags
            components["lags"] = lags

        if "covariates" in inputs:
            covariates = self.forward_covar_net(covariates=inputs["covariates"])
            additive_components += covariates
            components["covariates"] = covariates

        predictions_nonstationary = (
            trend[:, self.n_lags : inputs["time"].shape[1], :]
            + additive_components_nonstationary[:, self.n_lags : inputs["time"].shape[1], :]
            + trend[:, self.n_lags : inputs["time"].shape[1], :].detach()
            * multiplicative_components_nonstationary[:, self.n_lags : inputs["time"].shape[1], :]
        )
        prediction = (
            predictions_nonstationary
            + additive_components
            # 0 is the median quantile index
            # all multiplicative components are multiplied by the median quantile trend (uncomment line below to apply)
            # trend + additive_components + trend.detach()[:, :, 0].unsqueeze(dim=2) * multiplicative_components
        )  # dimensions - [batch, n_forecasts, no_quantiles]

        # check for crossing quantiles and correct them here
        if "predict_mode" in inputs.keys() and inputs["predict_mode"]:
            predict_mode = True
        else:
            predict_mode = False
        prediction_with_quantiles = self._compute_quantile_forecasts_from_diffs(prediction, predict_mode)

        # component calculation
        if compute_components_flag:
            components = self.compute_components(inputs, components, meta)
        else:
            components = None

        return prediction_with_quantiles, components

    def compute_components(self, inputs: Dict, components_raw: Dict, meta: Dict) -> Dict:
        """This method returns the values of each model component.
        Note
        ----
        Time input is required. Minimum model setup is a linear trend.
        Parameters
        ----------
            inputs : dict
                Model inputs, each of len(df) but with varying dimensions
                Note
                ----
                Contains the following data:
                Model Inputs
                    * ``time`` (torch.Tensor , loat), normalized time, dims: (batch, n_forecasts)
                    * ``lags`` (torch.Tensor, float), dims: (batch, n_lags)
                    * ``seasonalities`` (torch.Tensor, float), dict of named seasonalities (keys) with their features
                    (values), dims of each dict value (batch, n_forecasts, n_features)
                    * ``covariates`` (torch.Tensor, float), dict of named covariates (keys) with their features
                    (values), dims of each dict value: (batch, n_lags)
                    * ``events`` (torch.Tensor, float), all event features, dims (batch, n_forecasts, n_features)
                    * ``regressors``(torch.Tensor, float), all regressor features, dims (batch, n_forecasts, n_features)
            components_raw : dict
                components to be computed
        -------
            dict
                Containing forecast coomponents with elements of dims (batch, n_forecasts)
        """
        components = {}

        components["trend"] = components_raw["trend"][:, self.n_lags : inputs["time"].shape[1], :]
        if self.config_trend is not None and "seasonalities" in inputs:
            for name, features in inputs["seasonalities"].items():
                components[f"season_{name}"] = self.seasonality.compute_fourier(
                    features=features[:, self.n_lags : inputs["time"].shape[1], :], name=name, meta=meta
                )
        if self.n_lags > 0 and "lags" in inputs:
            components["ar"] = components_raw["lags"]
        if self.config_lagged_regressors is not None and "covariates" in inputs:
            # Combined forward pass
            all_covariates = components_raw["covariates"]
            # Calculate the contribution of each covariate on each forecast
            covar_attributions = self.covar_weights
            # Sum the contributions of all covariates
            covar_attribution_sum_per_forecast = reduce(
                torch.add, [torch.sum(covar, axis=1) for _, covar in covar_attributions.items()]
            ).to(all_covariates.device)
            for name in inputs["covariates"].keys():
                # Distribute the contribution of the current covariate to the combined forward pass
                # 1. Calculate the relative share of each covariate on the total attributions
                # 2. Multiply the relative share with the combined forward pass
                components[f"lagged_regressor_{name}"] = torch.multiply(
                    all_covariates,
                    torch.divide(
                        torch.sum(covar_attributions[name], axis=1).to(all_covariates.device),
                        covar_attribution_sum_per_forecast,
                    ).reshape(self.n_forecasts, len(self.quantiles)),
                )
        if (self.config_events is not None or self.config_holidays is not None) and "events" in inputs:
            if "additive" in inputs["events"].keys():
                components["events_additive"] = components_raw["additive_events"][
                    :, self.n_lags : inputs["time"].shape[1], :
                ]
            if "multiplicative" in inputs["events"].keys():
                components["events_multiplicative"] = components_raw["multiplicative_events"][
                    :, self.n_lags : inputs["time"].shape[1], :
                ]
            for event, configs in self.events_dims.items():
                mode = configs["mode"]
                indices = configs["event_indices"]
                if mode == "additive":
                    features = inputs["events"]["additive"][:, self.n_lags : inputs["time"].shape[1], :]
                    params = self.event_params["additive"]
                else:
                    features = inputs["events"]["multiplicative"][:, self.n_lags : inputs["time"].shape[1], :]
                    params = self.event_params["multiplicative"]
                components[f"event_{event}"] = self.scalar_features_effects(
                    features=features, params=params, indices=indices
                )
        if self.config_regressors.regressors is not None and "regressors" in inputs:
            if "additive" in inputs["regressors"].keys():
                components["future_regressors_additive"] = components_raw["additive_regressors"][
                    :, self.n_lags : inputs["time"].shape[1], :
                ]

            if "multiplicative" in inputs["regressors"].keys():
                components["future_regressors_multiplicative"] = components_raw["multiplicative_regressors"][
                    :, self.n_lags : inputs["time"].shape[1], :
                ]

            for regressor, configs in self.future_regressors.regressors_dims.items():
                mode = configs["mode"]
                index = []
                index.append(configs["regressor_index"])
                features = inputs["regressors"][mode]
                components[f"future_regressor_{regressor}"] = self.future_regressors(
                    features[:, self.n_lags : inputs["time"].shape[1], :], mode, indeces=index
                )

        return components

    def set_compute_components(self, compute_components_flag):
        self.compute_components_flag = compute_components_flag

    def loss_func(self, inputs, predicted, targets):
        loss = None
        # Compute loss. no reduction.
        loss = self.config_train.loss_func(predicted, targets)
        # Weigh newer samples more.
        loss = loss * self._get_time_based_sample_weight(t=inputs["time"][:, self.n_lags :])
        loss = loss.sum(dim=2).mean()
        # Regularize.
        if self.reg_enabled:
            steps_per_epoch = math.ceil(self.trainer.estimated_stepping_batches / self.trainer.max_epochs)
            progress_in_epoch = 1 - ((steps_per_epoch * (self.current_epoch + 1) - self.global_step) / steps_per_epoch)
            loss, reg_loss = self._add_batch_regularizations(loss, self.current_epoch, progress_in_epoch)
        else:
            reg_loss = torch.tensor(0.0, device=self.device)
        return loss, reg_loss

    def training_step(self, batch, batch_idx):
        inputs, targets, meta = batch
        # Global-local
        if self.meta_used_in_model:
            meta_name_tensor = torch.tensor([self.id_dict[i] for i in meta["df_name"]], device=self.device)
        else:
            meta_name_tensor = None
        # Run forward calculation
        predicted, _ = self.forward(inputs, meta_name_tensor)
        # Store predictions in self for later network visualization
        self.train_epoch_prediction = predicted
        # Calculate loss
        loss, reg_loss = self.loss_func(inputs, predicted, targets)

        # Optimization
        optimizer = self.optimizers()
        optimizer.zero_grad()
        self.manual_backward(loss)
        optimizer.step()

        scheduler = self.lr_schedulers()
        scheduler.step()

        # Manually track the loss for the lr finder
        self.trainer.fit_loop.running_loss.append(loss)

        # Metrics
        if self.metrics_enabled:
            predicted_denorm = self.denormalize(predicted[:, :, 0])
            target_denorm = self.denormalize(targets.squeeze(dim=2))
            self.log_dict(self.metrics_train(predicted_denorm, target_denorm), **self.log_args)
            self.log("Loss", loss, **self.log_args)
            self.log("RegLoss", reg_loss, **self.log_args)
        return loss

    def validation_step(self, batch, batch_idx):
        inputs, targets, meta = batch
        # Global-local
        if self.meta_used_in_model:
            meta_name_tensor = torch.tensor([self.id_dict[i] for i in meta["df_name"]], device=self.device)
        else:
            meta_name_tensor = None
        # Run forward calculation
        predicted, _ = self.forward(inputs, meta_name_tensor)
        # Calculate loss
        loss, reg_loss = self.loss_func(inputs, predicted, targets)
        # Metrics
        if self.metrics_enabled:
            predicted_denorm = self.denormalize(predicted[:, :, 0])
            target_denorm = self.denormalize(targets.squeeze(dim=2))
            self.log_dict(self.metrics_val(predicted_denorm, target_denorm), **self.log_args)
            self.log("Loss_val", loss, **self.log_args)
            self.log("RegLoss_val", reg_loss, **self.log_args)

    def test_step(self, batch, batch_idx):
        inputs, targets, meta = batch
        # Global-local
        if self.meta_used_in_model:
            meta_name_tensor = torch.tensor([self.id_dict[i] for i in meta["df_name"]], device=self.device)
        else:
            meta_name_tensor = None
        # Run forward calculation
        predicted, _ = self.forward(inputs, meta_name_tensor)
        # Calculate loss
        loss, reg_loss = self.loss_func(inputs, predicted, targets)
        # Metrics
        if self.metrics_enabled:
            predicted_denorm = self.denormalize(predicted[:, :, 0])
            target_denorm = self.denormalize(targets.squeeze(dim=2))
            self.log_dict(self.metrics_val(predicted_denorm, target_denorm), **self.log_args)
            self.log("Loss_test", loss, **self.log_args)
            self.log("RegLoss_test", reg_loss, **self.log_args)

    def predict_step(self, batch, batch_idx, dataloader_idx=0):
        inputs, _, meta = batch
        # Global-local
        if self.meta_used_in_model:
            meta_name_tensor = torch.tensor([self.id_dict[i] for i in meta["df_name"]], device=self.device)
        else:
            meta_name_tensor = None
        # Add predict_mode flag to dataset
        inputs["predict_mode"] = True
        # Run forward calculation
        prediction, components = self.forward(inputs, meta_name_tensor, self.compute_components_flag)
        return prediction, components

    def configure_optimizers(self):
        # Optimizer
        optimizer = self._optimizer(self.parameters(), lr=self.learning_rate, **self.config_train.optimizer_args)

        # Scheduler
        lr_scheduler = self._scheduler(
            optimizer,
            max_lr=self.learning_rate,
            total_steps=self.trainer.estimated_stepping_batches,
            **self.config_train.scheduler_args,
        )

        return {"optimizer": optimizer, "lr_scheduler": lr_scheduler}

    def _get_time_based_sample_weight(self, t):
        weight = torch.ones_like(t)
        if self.config_train.newer_samples_weight > 1.0:
            end_w = self.config_train.newer_samples_weight
            start_t = self.config_train.newer_samples_start
            time = (t.detach() - start_t) / (1.0 - start_t)
            time = torch.maximum(torch.zeros_like(time), time)
            time = torch.minimum(torch.ones_like(time), time)  # time = 0 to 1
            time = np.pi * (time - 1.0)  # time =  -pi to 0
            time = 0.5 * torch.cos(time) + 0.5  # time =  0 to 1
            # scales end to be end weight times bigger than start weight
            # with end weight being 1.0
            weight = (1.0 + time * (end_w - 1.0)) / end_w
        return weight.unsqueeze(dim=2)  # add an extra dimension for the quantiles

    def _add_batch_regularizations(self, loss, epoch, progress):
        """Add regularization terms to loss, if applicable
        Parameters
        ----------
            loss : torch.Tensor, scalar
                current batch loss
            epoch : int
                current epoch number
            progress : float
                progress within the epoch, between 0 and 1
        Returns
        -------
            loss, reg_loss
        """
        delay_weight = self.config_train.get_reg_delay_weight(epoch, progress)

        reg_loss = torch.zeros(1, dtype=torch.float, requires_grad=False, device=self.device)
        if delay_weight > 0:
            # Add regularization of AR weights - sparsify
            if self.max_lags > 0 and self.config_ar.reg_lambda is not None:
                reg_ar = self.config_ar.regularize(self.ar_weights)
                reg_ar = torch.sum(reg_ar).squeeze() / self.n_forecasts
                reg_loss += self.config_ar.reg_lambda * reg_ar

            # Regularize trend to be smoother/sparse
            l_trend = self.config_trend.trend_reg
            if self.config_trend.n_changepoints > 0 and l_trend is not None and l_trend > 0:
                reg_trend = reg_func_trend(
                    weights=self.trend.get_trend_deltas,
                    threshold=self.config_train.trend_reg_threshold,
                )
                reg_loss += l_trend * reg_trend

            # Regularize seasonality: sparsify fourier term coefficients
            if self.config_seasonality:
                l_season = self.config_seasonality.reg_lambda
                if self.seasonality.season_dims is not None and l_season is not None and l_season > 0:
                    for name in self.seasonality.season_params.keys():
                        reg_season = reg_func_season(self.seasonality.season_params[name])
                        reg_loss += l_season * reg_season

            # Regularize events: sparsify events features coefficients
            if self.config_events is not None or self.config_holidays is not None:
                reg_events_loss = reg_func_events(self.config_events, self.config_holidays, self)
                reg_loss += reg_events_loss

            # Regularize regressors: sparsify regressor features coefficients
<<<<<<< HEAD
            if self.config_regressors.regressors is not None:
                reg_regressor_loss = utils.reg_func_regressors(self.config_regressors.regressors, self)
=======
            if self.config_regressors is not None:
                reg_regressor_loss = reg_func_regressors(self.config_regressors, self)
>>>>>>> 2b303f8d
                reg_loss += reg_regressor_loss

        trend_glocal_loss = torch.zeros(1, dtype=torch.float, requires_grad=False)
        # Glocal Trend
        if self.config_trend is not None:
            if self.config_trend.trend_global_local == "local" and self.config_trend.glocal_trend_reg != False:
                trend_glocal_loss = utils.reg_func_trend_glocal(
                    self.trend.trend_k0, self.trend.trend_deltas, self.config_trend.glocal_trend_reg
                )
                reg_loss += trend_glocal_loss
        # Glocal Seasonality
        if self.config_seasonality is not None:
            if (
                self.config_seasonality.global_local in ["local", "glocal"]
                and self.config_seasonality.glocal_seasonality_reg != False
            ):
                seasonality_glocal_loss = utils.reg_func_seasonality_glocal(
                    self.seasonality.season_params, self.config_seasonality.glocal_seasonality_reg
                )
                reg_loss += seasonality_glocal_loss
        loss = loss + reg_loss
        return loss, reg_loss

    def denormalize(self, ts):
        """
        Denormalize timeseries
        Parameters
        ----------
            target : torch.Tensor
                ts tensor
        Returns
        -------
            denormalized timeseries
        """
        if self.config_normalization.global_normalization:
            shift_y = (
                self.config_normalization.global_data_params["y"].shift
                if self.config_normalization.global_normalization and not self.config_normalization.normalize == "off"
                else 0
            )
            scale_y = (
                self.config_normalization.global_data_params["y"].scale
                if self.config_normalization.global_normalization and not self.config_normalization.normalize == "off"
                else 1
            )
            ts = scale_y * ts + shift_y
        return ts


class FlatNet(nn.Module):
    """
    Linear regression fun
    """

    def __init__(self, d_inputs, d_outputs):
        # Perform initialization of the pytorch superclass
        super(FlatNet, self).__init__()
        self.layers = nn.Sequential(
            nn.Linear(d_inputs, d_outputs),
        )
        nn.init.kaiming_normal_(self.layers[0].weight, mode="fan_in")

    def forward(self, x):
        return self.layers(x)

    @property
    def ar_weights(self):
        return self.model.layers[0].weight


class DeepNet(nn.Module):
    """
    A simple, general purpose, fully connected network
    """

    def __init__(self, d_inputs, d_outputs, lagged_reg_layers=[]):
        # Perform initialization of the pytorch superclass
        super(DeepNet, self).__init__()
        self.layers = nn.ModuleList()
        for d_hidden_i in lagged_reg_layers:
            self.layers.append(nn.Linear(d_inputs, d_hidden_i, bias=True))
            d_inputs = d_hidden_i
        self.layers.append(nn.Linear(d_inputs, d_outputs, bias=True))
        for lay in self.layers:
            nn.init.kaiming_normal_(lay.weight, mode="fan_in")

    def forward(self, x):
        """
        This method defines the network layering and activation functions
        """
        activation = nn.functional.relu
        for i in range(len(self.layers)):
            if i > 0:
                x = activation(x)
            x = self.layers[i](x)
        return x

    @property
    def ar_weights(self):
        return self.layers[0].weight<|MERGE_RESOLUTION|>--- conflicted
+++ resolved
@@ -18,7 +18,9 @@
     reg_func_events,
     reg_func_regressors,
     reg_func_season,
+    reg_func_seasonality_glocal,
     reg_func_trend,
+    reg_func_trend_glocal,
 )
 from neuralprophet.utils_torch import init_parameter, interprete_model
 
@@ -568,21 +570,19 @@
             size=(inputs["time"].shape[0], self.n_forecasts, len(self.quantiles)),
             device=self.device,
         )
-        components = {}
-
-<<<<<<< HEAD
+        multiplicative_components = torch.zeros(
+            size=(inputs["time"].shape[0], self.n_forecasts, len(self.quantiles)), device=self.device
+        )
+
         if "lags" in inputs:
             additive_components += self.auto_regression(lags=inputs["lags"])
         # else: assert self.n_lags == 0
 
-        if "covariates" in inputs:
-            additive_components += self.all_covariates(covariates=inputs["covariates"])
-=======
+        components = {}
         # non-stationary components
         trend = self.trend(t=inputs["time"], meta=meta)
         components["trend"] = trend
 
->>>>>>> 2b303f8d
         if "seasonalities" in inputs:
             s = self.seasonality(s=inputs["seasonalities"], meta=meta)
             if self.config_seasonality.mode == "additive":
@@ -945,20 +945,15 @@
                 reg_loss += reg_events_loss
 
             # Regularize regressors: sparsify regressor features coefficients
-<<<<<<< HEAD
             if self.config_regressors.regressors is not None:
-                reg_regressor_loss = utils.reg_func_regressors(self.config_regressors.regressors, self)
-=======
-            if self.config_regressors is not None:
-                reg_regressor_loss = reg_func_regressors(self.config_regressors, self)
->>>>>>> 2b303f8d
+                reg_regressor_loss = reg_func_regressors(self.config_regressors.regressors, self)
                 reg_loss += reg_regressor_loss
 
         trend_glocal_loss = torch.zeros(1, dtype=torch.float, requires_grad=False)
         # Glocal Trend
         if self.config_trend is not None:
             if self.config_trend.trend_global_local == "local" and self.config_trend.glocal_trend_reg != False:
-                trend_glocal_loss = utils.reg_func_trend_glocal(
+                trend_glocal_loss = reg_func_trend_glocal(
                     self.trend.trend_k0, self.trend.trend_deltas, self.config_trend.glocal_trend_reg
                 )
                 reg_loss += trend_glocal_loss
@@ -968,7 +963,7 @@
                 self.config_seasonality.global_local in ["local", "glocal"]
                 and self.config_seasonality.glocal_seasonality_reg != False
             ):
-                seasonality_glocal_loss = utils.reg_func_seasonality_glocal(
+                seasonality_glocal_loss = reg_func_seasonality_glocal(
                     self.seasonality.season_params, self.config_seasonality.glocal_seasonality_reg
                 )
                 reg_loss += seasonality_glocal_loss
