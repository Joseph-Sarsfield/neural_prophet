import logging
import math
from collections import OrderedDict
from typing import Optional

import numpy as np
import pytorch_lightning as pl
import torch
import torch.nn as nn
import torchmetrics

from neuralprophet import configure, utils

log = logging.getLogger("NP.time_net")


def new_param(dims):
    """Create and initialize a new torch Parameter.

    Parameters
    ----------
        dims : list or tuple
            Desired dimensions of parameter

    Returns
    -------
        nn.Parameter
            initialized Parameter
    """
    if len(dims) > 1:
        return nn.Parameter(nn.init.xavier_normal_(torch.randn(dims)), requires_grad=True)
    else:
        return nn.Parameter(torch.nn.init.xavier_normal_(torch.randn([1] + dims)).squeeze(0), requires_grad=True)


class TimeNet(pl.LightningModule):
    """Linear time regression fun and some not so linear fun.

    A modular model that models classic time-series components
        * trend
        * seasonality
        * auto-regression (as AR-Net)
        * covariates (as AR-Net)
        * apriori regressors
        * events and holidays
    by using Neural Network components.
    The Auto-regression and covariate components can be configured as a deeper network (AR-Net).
    """

    def __init__(
        self,
        config_train=None,
        config_trend=None,
        config_season=None,
        config_ar=None,
        config_lagged_regressors: Optional[configure.ConfigLaggedRegressors] = None,
        config_regressors=None,
        config_events: Optional[configure.ConfigEvents] = None,
        config_holidays=None,
        config_normalization=None,
        n_forecasts=1,
        n_lags=0,
        max_lags=0,
        num_hidden_layers=0,
        d_hidden=None,
        compute_components_flag=False,
        metrics={},
        minimal=False,
        id_list=["__df__"],
<<<<<<< HEAD
        nb_trends_modelled=1,
        nb_seasonalities_modelled=1,
        nb_seasonalities_modelled_dict=None,
=======
        num_trends_modelled=1,
        num_seasonalities_modelled=1,
>>>>>>> e592381a
    ):
        """
        Parameters
        ----------
            quantiles : list
                the set of quantiles estimated

            config_train : configure.Train

            config_trend : configure.Trend

            config_season : configure.Season

            config_ar : configure.AR

            config_lagged_regressors : configure.ConfigLaggedRegressors
                Configurations for lagged regressors
            config_regressors : configure.ConfigFutureRegressors
                Configs of regressors with mode and index.
            config_events : configure.ConfigEvents

            config_holidays : OrderedDict

            config_normalization: OrderedDict

            n_forecasts : int
                number of steps to forecast. Aka number of model outputs
            n_lags : int
                number of previous steps of time series used as input (aka AR-order)

                Note
                ----
                The default value is ``0``, which initializes no auto-regression.
            num_hidden_layers : int
                Number of hidden layers (for AR-Net)

                Note
                ----
                The default value is ``0``, which initializes no hidden layers (classic Auto-Regression).

            max_lags : int
                Number of max. previous steps of time series used as input (aka AR-order).

            num_hidden_layers : int
                Number of hidden layers (for AR-Net).

            d_hidden : int
                Dimensionality of hidden layers  (for AR-Net).

                Note
                ----
                This parameter is ignored if no hidden layers are specified.

                Note
                ----
                The default value is set to ``None``, which sets to ``n_lags + n_forecasts``.

            compute_components_flag : bool
                Flag whether to compute the components of the model or not.

            metrics : dict
                Dictionary of torchmetrics to be used during training and for evaluation.

            minimal : bool
                whether to train without any printouts or metrics collection
            id_list : list
                List of different time series IDs, used for global-local modelling (if enabled)

                Note
                ----
                This parameter is set to  ``['__df__']`` if only one time series is input.

            num_trends_modelled : int
                Number of different trends modelled.

                Note
                ----
                If only 1 time series is modelled, it will be always 1.

                Note
                ----
                For multiple time series. If trend is modelled globally the value is set
                to 1, otherwise it is set to the number of time series modelled.

            num_seasonalities_modelled : int
                Number of different seasonalities modelled.

                Note
                ----
                If only 1 time series is modelled, it will be always 1.

                Note
                ----
                For multiple time series. If seasonality is modelled globally the value is set
                to 1, otherwise it is set to the number of time series modelled.

        """
        super(TimeNet, self).__init__()

        # Store hyerparameters in model checkpoint
        # TODO: causes a RuntimeError under certain conditions, investigate and handle better
        try:
            self.save_hyperparameters()
        except RuntimeError:
            pass

        # General
        self.n_forecasts = n_forecasts
        self.minimal = minimal

        # Lightning Config
        self.config_train = config_train
        self.config_normalization = config_normalization
        self.compute_components_flag = compute_components_flag

        # Optimizer and LR Scheduler
        self._optimizer = self.config_train.optimizer
        self._scheduler = self.config_train.scheduler
        self.automatic_optimization = False

        # Hyperparameters (can be tuned using trainer.tune())
        self.learning_rate = self.config_train.learning_rate if self.config_train.learning_rate is not None else 1e-3
        self.batch_size = self.config_train.batch_size

        # Metrics Config
        if not minimal:
            self.log_args = {
                "on_step": False,
                "on_epoch": True,
                "prog_bar": True,
                "batch_size": self.config_train.batch_size,
            }
            self.metrics_train = torchmetrics.MetricCollection(metrics=metrics)
            self.metrics_val = torchmetrics.MetricCollection(metrics=metrics, postfix="_val")

        # For Multiple Time Series Analysis
        self.id_list = id_list
        self.id_dict = dict((key, i) for i, key in enumerate(id_list))
<<<<<<< HEAD
        self.nb_trends_modelled = nb_trends_modelled
        self.nb_seasonalities_modelled = nb_seasonalities_modelled
        self.nb_seasonalities_modelled_dict = nb_seasonalities_modelled_dict
=======
        self.num_trends_modelled = num_trends_modelled
        self.num_seasonalities_modelled = num_seasonalities_modelled

        # Regularization
        self.reg_enabled = utils.check_for_regularization(
            [
                config_season,
                config_regressors,
                config_lagged_regressors,
                config_ar,
                config_events,
                config_trend,
                config_holidays,
            ]
        )
>>>>>>> e592381a

        # Quantiles
        self.quantiles = self.config_train.quantiles

        # Bias
        # dimensions  - [no. of quantiles, 1 bias shape]
        self.bias = new_param(
            dims=[
                len(self.quantiles),
            ]
        )

        # Trend
        self.config_trend = config_trend
        # if only 1 time series, global strategy
        if len(self.id_list) == 1:
            self.config_trend.trend_global_local = "global"
        if self.config_trend.growth in ["linear", "discontinuous"]:
            self.segmentwise_trend = self.config_trend.trend_reg == 0

            # Trend_k0  parameter.
            # dimensions - [no. of quantiles,  num_trends_modelled, trend coeff shape]
            self.trend_k0 = new_param(dims=([len(self.quantiles)] + [self.num_trends_modelled] + [1]))

            if self.config_trend.n_changepoints > 0:
                if self.config_trend.changepoints is None:
                    # create equidistant changepoint times, including zero.
                    linear_t = np.arange(self.config_trend.n_changepoints + 1).astype(float)
                    linear_t = linear_t / (self.config_trend.n_changepoints + 1)
                    self.config_trend.changepoints = self.config_trend.changepoints_range * linear_t
                else:
                    self.config_trend.changepoints = np.insert(self.config_trend.changepoints, 0, 0.0)
                self.trend_changepoints_t = torch.tensor(
                    self.config_trend.changepoints, requires_grad=False, dtype=torch.float
                )

                # Trend Deltas parameters
                self.trend_deltas = new_param(
                    dims=([len(self.quantiles)] + [self.num_trends_modelled] + [self.config_trend.n_changepoints + 1])
                )  # including first segment

                # When discontinuous, the start of the segment is not defined by the previous segments.
                # This brings a new set of parameters to optimize.
                if self.config_trend.growth == "discontinuous":
                    self.trend_m = new_param(
                        dims=(
                            [len(self.quantiles)] + [self.num_trends_modelled] + [self.config_trend.n_changepoints + 1]
                        )
                    )  # including first segment

        # Seasonalities
        self.config_season = config_season
        # if only 1 time series, global strategy
        if self.config_season is not None:
            if len(self.id_list) == 1:
                self.config_season.global_local = "global"
                for seas in self.config_season.periods:
                    self.config_season.periods[seas].global_local = "global"
        self.season_dims = utils.config_season_to_model_dims(self.config_season)
        if self.season_dims is not None:
            if self.config_season.mode == "multiplicative" and self.config_trend is None:
                log.error("Multiplicative seasonality requires trend.")
                raise ValueError
            if self.config_season.mode not in ["additive", "multiplicative"]:
                log.error(f"Seasonality Mode {self.config_season.mode} not implemented. Defaulting to 'additive'.")
                self.config_season.mode = "additive"
            # Seasonality parameters for global or local modelling
            self.season_params = nn.ParameterDict(
                {
<<<<<<< HEAD
                    # dimensions - [no. of quantiles, nb_seasonalities_modelled, no. of fourier terms for each seasonality]
                    name: new_param(dims=[len(self.quantiles)] + [self.nb_seasonalities_modelled_dict[name]] + [dim])
=======
                    # dimensions - [no. of quantiles, num_seasonalities_modelled, no. of fourier terms for each seasonality]
                    name: new_param(dims=[len(self.quantiles)] + [self.num_seasonalities_modelled] + [dim])
>>>>>>> e592381a
                    for name, dim in self.season_dims.items()
                }
            )

            # self.season_params_vec = torch.cat([self.season_params[name] for name in self.season_params.keys()])

        # Events
        self.config_events = config_events
        self.config_holidays = config_holidays
        self.events_dims = utils.config_events_to_model_dims(self.config_events, self.config_holidays)
        if self.events_dims is not None:
            n_additive_event_params = 0
            n_multiplicative_event_params = 0
            for event, configs in self.events_dims.items():
                if configs["mode"] not in ["additive", "multiplicative"]:
                    log.error("Event Mode {} not implemented. Defaulting to 'additive'.".format(configs["mode"]))
                    self.events_dims[event]["mode"] = "additive"
                if configs["mode"] == "additive":
                    n_additive_event_params += len(configs["event_indices"])
                elif configs["mode"] == "multiplicative":
                    if self.config_trend is None:
                        log.error("Multiplicative events require trend.")
                        raise ValueError
                    n_multiplicative_event_params += len(configs["event_indices"])
            self.event_params = nn.ParameterDict(
                {
                    # dimensions - [no. of quantiles, no. of additive events]
                    "additive": new_param(dims=[len(self.quantiles), n_additive_event_params]),
                    # dimensions - [no. of quantiles, no. of multiplicative events]
                    "multiplicative": new_param(dims=[len(self.quantiles), n_multiplicative_event_params]),
                }
            )
        else:
            self.config_events = None
            self.config_holidays = None

        # Autoregression
        self.config_ar = config_ar
        self.n_lags = n_lags
        self.max_lags = max_lags
        self.num_hidden_layers = num_hidden_layers
        self.d_hidden = (
            max(4, round((n_lags + n_forecasts) / (2.0 * (num_hidden_layers + 1)))) if d_hidden is None else d_hidden
        )
        if self.n_lags > 0:
            self.ar_net = nn.ModuleList()
            d_inputs = self.n_lags
            for i in range(self.num_hidden_layers):
                self.ar_net.append(nn.Linear(d_inputs, self.d_hidden, bias=True))
                d_inputs = self.d_hidden
            # final layer has input size d_inputs and output size equal to no. of forecasts * no. of quantiles
            self.ar_net.append(nn.Linear(d_inputs, self.n_forecasts * len(self.quantiles), bias=False))
            for lay in self.ar_net:
                nn.init.kaiming_normal_(lay.weight, mode="fan_in")

        # Lagged regressors
        self.config_lagged_regressors = config_lagged_regressors
        if self.config_lagged_regressors is not None:
            self.covar_nets = nn.ModuleDict({})
            for covar in self.config_lagged_regressors.keys():
                covar_net = nn.ModuleList()
                d_inputs = self.config_lagged_regressors[covar].n_lags
                for i in range(self.num_hidden_layers):
                    d_hidden = (
                        max(
                            4,
                            round(
                                (self.config_lagged_regressors[covar].n_lags + n_forecasts)
                                / (2.0 * (num_hidden_layers + 1))
                            ),
                        )
                        if d_hidden is None
                        else d_hidden
                    )
                    covar_net.append(nn.Linear(d_inputs, d_hidden, bias=True))
                    d_inputs = d_hidden
                # final layer has input size d_inputs and output size equal to no. of forecasts * no. of quantiles
                covar_net.append(nn.Linear(d_inputs, self.n_forecasts * len(self.quantiles), bias=False))
                for lay in covar_net:
                    nn.init.kaiming_normal_(lay.weight, mode="fan_in")
                self.covar_nets[covar] = covar_net

        # Regressors
        self.config_regressors = config_regressors
        self.regressors_dims = utils.config_regressors_to_model_dims(config_regressors)
        if self.regressors_dims is not None:
            n_additive_regressor_params = 0
            n_multiplicative_regressor_params = 0
            for name, configs in self.regressors_dims.items():
                if configs["mode"] not in ["additive", "multiplicative"]:
                    log.error("Regressors mode {} not implemented. Defaulting to 'additive'.".format(configs["mode"]))
                    self.regressors_dims[name]["mode"] = "additive"
                if configs["mode"] == "additive":
                    n_additive_regressor_params += 1
                elif configs["mode"] == "multiplicative":
                    if self.config_trend is None:
                        log.error("Multiplicative regressors require trend.")
                        raise ValueError
                    n_multiplicative_regressor_params += 1

            self.regressor_params = nn.ParameterDict(
                {
                    # dimensions - [no. of quantiles, no. of additive regressors]
                    "additive": new_param(dims=[len(self.quantiles), n_additive_regressor_params]),
                    # dimensions - [no. of quantiles, no. of multiplicative regressors]
                    "multiplicative": new_param(dims=[len(self.quantiles), n_multiplicative_regressor_params]),
                }
            )
        else:
            self.config_regressors = None

    @property
    def get_trend_deltas(self):
        """trend deltas for regularization.

        update if trend is modelled differently"""
        if self.config_trend is None or self.config_trend.n_changepoints < 1:
            trend_delta = None
        elif self.segmentwise_trend:
            trend_delta = self.trend_deltas[:, :, :] - torch.cat((self.trend_k0, self.trend_deltas[:, :, 0:-1]), dim=2)
        else:
            trend_delta = self.trend_deltas

        return trend_delta

    @property
    def ar_weights(self):
        """sets property auto-regression weights for regularization. Update if AR is modelled differently"""
        return self.ar_net[0].weight

    def get_covar_weights(self, name):
        """sets property auto-regression weights for regularization. Update if AR is modelled differently"""
        return self.covar_nets[name][0].weight

    def get_event_weights(self, name):
        """
        Retrieve the weights of event features given the name

        Parameters
        ----------
            name : str
                Event name

        Returns
        -------
            OrderedDict
                Dict of the weights of all offsets corresponding to a particular event
        """

        event_dims = self.events_dims[name]
        mode = event_dims["mode"]

        if mode == "multiplicative":
            event_params = self.event_params["multiplicative"]
        else:
            assert mode == "additive"
            event_params = self.event_params["additive"]

        event_param_dict = OrderedDict({})
        for event_delim, indices in zip(event_dims["event_delim"], event_dims["event_indices"]):
            event_param_dict[event_delim] = event_params[:, indices : (indices + 1)]
        return event_param_dict

    def get_reg_weights(self, name):
        """
        Retrieve the weights of regressor features given the name

        Parameters
        ----------
            name : string
                Regressor name

        Returns
        -------
            torch.tensor
                Weight corresponding to the given regressor
        """

        regressor_dims = self.regressors_dims[name]
        mode = regressor_dims["mode"]
        index = regressor_dims["regressor_index"]

        if mode == "additive":
            regressor_params = self.regressor_params["additive"]
        else:
            assert mode == "multiplicative"
            regressor_params = self.regressor_params["multiplicative"]

        return regressor_params[:, index : (index + 1)]

    def _compute_quantile_forecasts_from_diffs(self, diffs, predict_mode=False):
        """
        Computes the actual quantile forecasts from quantile differences estimated from the model

        Args:
            diffs : torch.tensor
                tensor of dims (batch, n_forecasts, no_quantiles) which
                contains the median quantile forecasts as well as the diffs of other quantiles
                from the median quantile
            predict_mode : bool
                boolean variable indicating whether the model is in prediction mode

        Returns:
            dim (batch, n_forecasts, no_quantiles)
                final forecasts
        """
        if len(self.quantiles) > 1:
            # generate the actual quantile forecasts from predicted differences
            if any(quantile > 0.5 for quantile in self.quantiles):
                quantiles_divider_index = next(i for i, quantile in enumerate(self.quantiles) if quantile > 0.5)
            else:
                quantiles_divider_index = len(self.quantiles)

            n_upper_quantiles = diffs.shape[-1] - quantiles_divider_index
            n_lower_quantiles = quantiles_divider_index - 1

            out = torch.zeros_like(diffs)
            out[:, :, 0] = diffs[:, :, 0]  # set the median where 0 is the median quantile index

            if n_upper_quantiles > 0:  # check if upper quantiles exist
                upper_quantile_diffs = diffs[:, :, quantiles_divider_index:]
                if predict_mode:  # check for quantile crossing and correct them in predict mode
                    upper_quantile_diffs[:, :, 0] = torch.max(torch.tensor(0), upper_quantile_diffs[:, :, 0])
                    for i in range(n_upper_quantiles - 1):
                        next_diff = upper_quantile_diffs[:, :, i + 1]
                        diff = upper_quantile_diffs[:, :, i]
                        upper_quantile_diffs[:, :, i + 1] = torch.max(next_diff, diff)
                out[:, :, quantiles_divider_index:] = (
                    upper_quantile_diffs + diffs[:, :, 0].unsqueeze(dim=2).repeat(1, 1, n_upper_quantiles).detach()
                )  # set the upper quantiles

            if n_lower_quantiles > 0:  # check if lower quantiles exist
                lower_quantile_diffs = diffs[:, :, 1:quantiles_divider_index]
                if predict_mode:  # check for quantile crossing and correct them in predict mode
                    lower_quantile_diffs[:, :, -1] = torch.max(torch.tensor(0), lower_quantile_diffs[:, :, -1])
                    for i in range(n_lower_quantiles - 1, 0, -1):
                        next_diff = lower_quantile_diffs[:, :, i - 1]
                        diff = lower_quantile_diffs[:, :, i]
                        lower_quantile_diffs[:, :, i - 1] = torch.max(next_diff, diff)
                lower_quantile_diffs = -lower_quantile_diffs
                out[:, :, 1:quantiles_divider_index] = (
                    lower_quantile_diffs + diffs[:, :, 0].unsqueeze(dim=2).repeat(1, 1, n_lower_quantiles).detach()
                )  # set the lower quantiles
        else:
            out = diffs
        return out

    def _piecewise_linear_trend(self, t, meta):
        """Piecewise linear trend, computed segmentwise or with deltas.

        Parameters
        ----------
            t : torch.Tensor, float
                normalized time of dimensions (batch, n_forecasts)

            meta: dict
                Metadata about the all the samples of the model input batch.

                Contains the following:
                    * ``df_name`` (list, str), time series name ID corresponding to each sample of the input batch.
        Returns
        -------
            torch.Tensor
                Trend component, same dimensions as input t
        """

        # From the dataloader meta data, we get the one-hot encoding of the df_name.
        if self.config_trend.trend_global_local == "local":
            # dimensions - batch , num_time_series
            meta_name_tensor_one_hot = nn.functional.one_hot(meta, num_classes=len(self.id_list))

        # Variables identifying, for t, the corresponding trend segment (for each sample of the batch).
        past_next_changepoint = t.unsqueeze(dim=2) >= self.trend_changepoints_t[1:].unsqueeze(dim=0)
        segment_id = past_next_changepoint.sum(dim=2)
        # = dimensions - batch_size, n_forecasts, segments (+ 1)
        current_segment = nn.functional.one_hot(segment_id, num_classes=self.config_trend.n_changepoints + 1)

        # Computing k_t.
        # For segmentwise k_t is the model parameter representing the trend slope(actually, trend slope-k_0) in the current_segment at time t (for each sample of the batch).
        if self.config_trend.trend_global_local == "local":
            # k_t = k_t(current_segment, sample metadata)
            # dimensions - quantiles, batch_size, segments (+ 1)
            trend_deltas_by_sample = torch.sum(
                meta_name_tensor_one_hot.unsqueeze(dim=0).unsqueeze(dim=-1) * self.trend_deltas.unsqueeze(dim=1), dim=2
            )
            # dimensions - batch_size, n_forecasts, quantiles_size
            k_t = torch.sum(
                current_segment.unsqueeze(dim=2) * trend_deltas_by_sample.permute(1, 0, 2).unsqueeze(1), dim=-1
            )
        elif self.config_trend.trend_global_local == "global":
            # k_t = k_t(current_segment).
            # dimensions - batch_size, n_forecasts, quantiles_size
            k_t = torch.sum(
                current_segment.unsqueeze(dim=2) * self.trend_deltas.permute(1, 0, 2).unsqueeze(1),
                dim=-1,
            )

        # For not segmentwise k_t is the model parameter representing the difference between trend slope in the current_segment at time t
        # and the trend slope in the previous segment (for each sample of the batch).
        if not self.segmentwise_trend:
            if self.config_trend.trend_global_local == "local":
                # k_t = k_t(current_segment, previous_segment, sample metadata)
                previous_deltas_t = torch.sum(
                    past_next_changepoint.unsqueeze(dim=2)
                    * trend_deltas_by_sample.permute(1, 0, 2)[:, :, :-1].unsqueeze(dim=1),
                    dim=-1,
                )
                # dimensions - batch_size, n_forecasts, quantiles_size
                k_t = k_t + previous_deltas_t
            elif self.config_trend.trend_global_local == "global":
                # k_t = k_t(current_segment, previous_segment)
                # dimensions - batch_size, n_forecasts, quantiles_size
                previous_deltas_t = torch.sum(
                    past_next_changepoint.unsqueeze(dim=2)
                    * self.trend_deltas.permute(1, 0, 2)[:, :, :-1].unsqueeze(dim=0),
                    dim=-1,
                )
                k_t = k_t + previous_deltas_t

        # Computing m_t.
        # m_t represents the value at the origin(t=0) that we would need to have so that if we use (k_t + k_0) as slope,
        # we reach the same value at time = chagepoint_start_of_segment_i
        # that the segmented slope (having in each segment the slope trend_deltas(i) + k_0)
        if self.config_trend.growth != "discontinuous":
            # Intermediate computation: deltas.
            # `deltas`` is representing the difference between trend slope in the current_segment at time t
            #  and the trend slope in the previous segment.
            if self.segmentwise_trend:
                # dimensions - quantiles, num_trends_modelled, segments
                deltas = self.trend_deltas[:, :, :] - torch.cat((self.trend_k0, self.trend_deltas[:, :, 0:-1]), dim=2)

            else:
                deltas = self.trend_deltas

            if self.config_trend.trend_global_local == "local":
                # We create a dict of gammas based on the df_name
                # m_t = m_t(current_segment, sample metadata)
                # dimensions - quantiles, num_time_series, segments
                gammas_0 = -self.trend_changepoints_t[1:] * deltas[:, :, 1:]
                # dimensions - quantiles, segments, batch_size
                gammas = torch.sum(
                    torch.transpose(meta_name_tensor_one_hot, 1, 0).unsqueeze(dim=-2).unsqueeze(dim=0)
                    * torch.unsqueeze(gammas_0, dim=-1),
                    dim=1,
                )
                # dimensions - batch_size, n_forecasts, quantiles
                m_t = torch.sum(past_next_changepoint.unsqueeze(2) * gammas.permute(2, 0, 1).unsqueeze(1), dim=-1)

            elif self.config_trend.trend_global_local == "global":
                # dimensions - quantiles, 1, segments
                gammas = -self.trend_changepoints_t[1:] * deltas[:, :, 1:]
                # dimensions - batch_size, n_forecasts, quantiles
                m_t = torch.sum(past_next_changepoint.unsqueeze(dim=2) * gammas.permute(1, 0, 2).unsqueeze(1), dim=-1)

            if not self.segmentwise_trend:
                m_t = m_t.detach()
        else:
            # For discontinuous, trend_m is a parameter to optimize, as it is not defined just by trend_deltas & trend_k0
            if self.config_trend.trend_global_local == "local":
                # m_t = m_t(current_segment, sample metadata)
                # dimensions - quantiles, batch_size, segments
                m_t_0 = torch.sum(
                    meta_name_tensor_one_hot.unsqueeze(dim=0).unsqueeze(dim=-1) * self.trend_m.unsqueeze(dim=1), dim=2
                )
                # dimensions - batch_size, n_forecasts, quantiles
                m_t = torch.sum(
                    current_segment.unsqueeze(dim=2) * m_t_0.permute(1, 0, 2).unsqueeze(dim=1),
                    dim=-1,
                )
            elif self.config_trend.trend_global_local == "global":
                # m_t = m_t(current_segment)
                # dimensions - batch_size, n_forecasts, quantiles
                m_t = torch.sum(
                    current_segment.unsqueeze(dim=2) * self.trend_m.permute(1, 0, 2).unsqueeze(dim=0), dim=-1
                )

        # Computing trend value at time(t) for each batch sample.
        if self.config_trend.trend_global_local == "local":
            # trend_k_0 = trend_k_0(current_segment, sample metadata)
            trend_k_0 = torch.sum(
                meta_name_tensor_one_hot.unsqueeze(dim=0).unsqueeze(dim=-1) * self.trend_k0.unsqueeze(dim=1), dim=2
            ).permute(1, 2, 0)
            # dimensions - batch_size, n_forecasts, quantiles
            return (trend_k_0 + k_t) * t.unsqueeze(dim=2) + m_t
        elif self.config_trend.trend_global_local == "global":
            # dimensions - batch_size, n_forecasts, quantiles
            return (self.trend_k0.permute(1, 2, 0) + k_t) * torch.unsqueeze(t, dim=2) + m_t

    def trend(self, t, meta):
        """Computes trend based on model configuration.

        Parameters
        ----------
            t : torch.Tensor float
                normalized time, dim: (batch, n_forecasts)
            meta: dict
                Metadata about the all the samples of the model input batch. Contains the following:
                    * ``df_name`` (list, str), time series ID corresponding to each sample of the input batch.
        Returns
        -------
            torch.Tensor
                Trend component, same dimensions as input t

        """
        # From the dataloader meta data, we get the one-hot encoding of the df_name.
        if self.config_trend.trend_global_local == "local":
            meta_name_tensor_one_hot = nn.functional.one_hot(meta, num_classes=len(self.id_list))
        if self.config_trend.growth == "off":
            trend = torch.zeros(size=(t.shape[0], self.n_forecasts, len(self.quantiles)))
        elif int(self.config_trend.n_changepoints) == 0:
            if self.config_trend.trend_global_local == "local":
                # trend_k_0 = trend_k_0(sample metadata)
                # dimensions - batch_size, segments(1), quantiles
                trend_k_0 = torch.sum(
                    meta_name_tensor_one_hot.unsqueeze(dim=0).unsqueeze(dim=-1) * self.trend_k0.unsqueeze(dim=1), dim=2
                ).permute(1, 2, 0)
                # dimensions -  batch_size, n_forecasts, quantiles
                trend = trend_k_0 * t.unsqueeze(2)
            elif self.config_trend.trend_global_local == "global":
                # dimensions -  batch_size, n_forecasts, quantiles
                trend = self.trend_k0.permute(1, 2, 0) * t.unsqueeze(dim=2)
        else:
            trend = self._piecewise_linear_trend(t, meta)

        return self.bias.unsqueeze(dim=0).unsqueeze(dim=0) + trend

    def seasonality(self, features, name, meta=None):
        """Compute single seasonality component.

        Parameters
        ----------
            features : torch.Tensor, float
                Features related to seasonality component, dims: (batch, n_forecasts, n_features)
            name : str
                Name of seasonality. for attribution to corresponding model weights.
            meta: dict
                Metadata about the all the samples of the model input batch. Contains the following:
                    * ``df_name`` (list, str), time series ID corresponding to each sample of the input batch.

        Returns
        -------
            torch.Tensor
                Forecast component of dims (batch, n_forecasts)
        """
        # From the dataloader meta data, we get the one-hot encoding of the df_name.
        if self.config_season.periods[name].global_local == "local":
            meta_name_tensor_one_hot = nn.functional.one_hot(meta, num_classes=len(self.id_list))
            # dimensions - quantiles, batch, parameters_fourier
            season_params_sample = torch.sum(
                meta_name_tensor_one_hot.unsqueeze(dim=0).unsqueeze(dim=-1) * self.season_params[name].unsqueeze(dim=1),
                dim=2,
            )
            # dimensions -  batch_size, n_forecasts, quantiles
            seasonality = torch.sum(features.unsqueeze(2) * season_params_sample.permute(1, 0, 2).unsqueeze(1), dim=-1)
        elif self.config_season.periods[name].global_local == "global":
            # dimensions -  batch_size, n_forecasts, quantiles
            seasonality = torch.sum(
                features.unsqueeze(dim=2) * self.season_params[name].permute(1, 0, 2).unsqueeze(dim=0), dim=-1
            )
        return seasonality

    def all_seasonalities(self, s, meta):
        """Compute all seasonality components.

        Parameters
        ----------
            s : torch.Tensor, float
                dict of named seasonalities (keys) with their features (values)
                dims of each dict value (batch, n_forecasts, n_features)
            meta: dict
                Metadata about the all the samples of the model input batch. Contains the following:
                    * ``df_name`` (list, str), time series ID corresponding to each sample of the input batch.

        Returns
        -------
            torch.Tensor
                Forecast component of dims (batch, n_forecasts)
        """
        x = torch.zeros(size=(s[list(s.keys())[0]].shape[0], self.n_forecasts, len(self.quantiles)))
        for name, features in s.items():
            x = x + self.seasonality(features, name, meta)
        return x

    def scalar_features_effects(self, features, params, indices=None):
        """
        Computes events component of the model

        Parameters
        ----------
            features : torch.Tensor, float
                Features (either additive or multiplicative) related to event component dims (batch, n_forecasts, n_features)
            params : nn.Parameter
                Params (either additive or multiplicative) related to events
            indices : list of int
                Indices in the feature tensors related to a particular event
        Returns
        -------
            torch.Tensor
                Forecast component of dims (batch, n_forecasts)
        """
        if indices is not None:
            features = features[:, :, indices]
            params = params[:, indices]

        return torch.sum(features.unsqueeze(dim=2) * params.unsqueeze(dim=0).unsqueeze(dim=0), dim=-1)

    def auto_regression(self, lags):
        """Computes auto-regessive model component AR-Net.

        Parameters
        ----------
            lags  : torch.Tensor, float
                Previous times series values, dims: (batch, n_lags)

        Returns
        -------
            torch.Tensor
                Forecast component of dims: (batch, n_forecasts)
        """
        x = lags
        for i in range(self.num_hidden_layers + 1):
            if i > 0:
                x = nn.functional.relu(x)
            x = self.ar_net[i](x)

        # segment the last dimension to match the quantiles
        x = x.reshape(x.shape[0], self.n_forecasts, len(self.quantiles))
        return x

    def covariate(self, lags, name):
        """Compute single covariate component.

        Parameters
        ----------
            lags : torch.Tensor, float
                Lagged values of covariate, dims: (batch, n_lags)
            nam : str
                Mame of covariate, for attribution to corresponding model weights

        Returns
        -------
            torch.Tensor
                Forecast component of dims (batch, n_forecasts)
        """
        x = lags
        for i in range(self.num_hidden_layers + 1):
            if i > 0:
                x = nn.functional.relu(x)
            x = self.covar_nets[name][i](x)

        # segment the last dimension to match the quantiles
        x = x.reshape(x.shape[0], self.n_forecasts, len(self.quantiles))
        return x

    def all_covariates(self, covariates):
        """Compute all covariate components.

        Parameters
        ----------
            covariates : dict(torch.Tensor, float)
                dict of named covariates (keys) with their features (values)
                dims of each dict value: (batch, n_lags)

        Returns
        -------
            torch.Tensor
                Forecast component of dims (batch, n_forecasts)
        """
        for i, name in enumerate(covariates.keys()):
            if i == 0:
                x = self.covariate(lags=covariates[name], name=name)
            if i > 0:
                x = x + self.covariate(lags=covariates[name], name=name)
        return x

    def forward(self, inputs, meta=None):
        """This method defines the model forward pass.

        Note
        ----

        Time input is required. Minimum model setup is a linear trend.

        Parameters
        ----------
            inputs : dict
                Model inputs, each of len(df) but with varying dimensions

                Note
                ----

                Contains the following data:

                Model Inputs
                    * ``time`` (torch.Tensor , loat), normalized time, dims: (batch, n_forecasts)
                    * ``lags`` (torch.Tensor, float), dims: (batch, n_lags)
                    * ``seasonalities`` (torch.Tensor, float), dict of named seasonalities (keys) with their features (values), dims of each dict value (batch, n_forecasts, n_features)
                    * ``covariates`` (torch.Tensor, float), dict of named covariates (keys) with their features (values), dims of each dict value: (batch, n_lags)
                    * ``events`` (torch.Tensor, float), all event features, dims (batch, n_forecasts, n_features)
                    * ``regressors``(torch.Tensor, float), all regressor features, dims (batch, n_forecasts, n_features)
                    * ``predict_mode`` (bool), optional and only passed during prediction

            meta : dict, default=None
                Metadata about the all the samples of the model input batch.

                Contains the following:

                Model Meta:
                    * ``df_name`` (list, str), time series ID corresponding to each sample of the input batch.

                Note
                ----
                The meta is sorted in the same way the inputs are sorted.

                Note
                ----
                The default None value allows the forward method to be used without providing the meta argument.
                This was designed to avoid issues with the library `lr_finder` https://github.com/davidtvs/pytorch-lr-finder
                while having  ``config_trend.trend_global_local="local"``.
                The turnaround consists on passing the same meta (dummy ID) to all the samples of the batch.
                Internally, this is equivalent to use ``config_trend.trend_global_local="global"`` to find the optimal learning rate.

        Returns
        -------
            torch.Tensor
                Forecast of dims (batch, n_forecasts, no_quantiles)
        """
        # Turnaround to avoid issues when the meta argument is None in trend_global_local = 'local' configuration
        # I'm repeating code here, config_season being None brings problems.
        if meta is None and self.config_trend.trend_global_local == "local":
            name_id_dummy = self.id_list[0]
            meta = OrderedDict()
            meta["df_name"] = [name_id_dummy for _ in range(inputs["time"].shape[0])]
            meta = torch.tensor([self.id_dict[i] for i in meta["df_name"]])
        elif self.config_season is None:
            pass
        elif meta is None and self.config_season.global_local == "local":
            name_id_dummy = self.id_list[0]
            meta = OrderedDict()
            meta["df_name"] = [name_id_dummy for _ in range(inputs["time"].shape[0])]
            meta = torch.tensor([self.id_dict[i] for i in meta["df_name"]])

        additive_components = torch.zeros(size=(inputs["time"].shape[0], self.n_forecasts, len(self.quantiles)))
        multiplicative_components = torch.zeros(size=(inputs["time"].shape[0], self.n_forecasts, len(self.quantiles)))

        if "lags" in inputs:
            additive_components += self.auto_regression(lags=inputs["lags"])
        # else: assert self.n_lags == 0

        if "covariates" in inputs:
            additive_components += self.all_covariates(covariates=inputs["covariates"])

        if "seasonalities" in inputs:
            s = self.all_seasonalities(s=inputs["seasonalities"], meta=meta)
            if self.config_season.mode == "additive":
                additive_components += s
            elif self.config_season.mode == "multiplicative":
                multiplicative_components += s

        if "events" in inputs:
            if "additive" in inputs["events"].keys():
                additive_components += self.scalar_features_effects(
                    inputs["events"]["additive"], self.event_params["additive"]
                )
            if "multiplicative" in inputs["events"].keys():
                multiplicative_components += self.scalar_features_effects(
                    inputs["events"]["multiplicative"], self.event_params["multiplicative"]
                )

        if "regressors" in inputs:
            if "additive" in inputs["regressors"].keys():
                additive_components += self.scalar_features_effects(
                    inputs["regressors"]["additive"], self.regressor_params["additive"]
                )
            if "multiplicative" in inputs["regressors"].keys():
                multiplicative_components += self.scalar_features_effects(
                    inputs["regressors"]["multiplicative"], self.regressor_params["multiplicative"]
                )

        trend = self.trend(t=inputs["time"], meta=meta)
        out = (
            trend
            + additive_components
            + trend.detach() * multiplicative_components
            # 0 is the median quantile index
            # all multiplicative components are multiplied by the median quantile trend (uncomment line below to apply)
            # trend + additive_components + trend.detach()[:, :, 0].unsqueeze(dim=2) * multiplicative_components
        )  # dimensions - [batch, n_forecasts, no_quantiles]

        # check for crossing quantiles and correct them here
        if "predict_mode" in inputs.keys() and inputs["predict_mode"]:
            predict_mode = True
        else:
            predict_mode = False
        out = self._compute_quantile_forecasts_from_diffs(out, predict_mode)
        return out

    def compute_components(self, inputs, meta):
        """This method returns the values of each model component.

        Note
        ----

        Time input is required. Minimum model setup is a linear trend.

        Parameters
        ----------
            inputs : dict
                Model inputs, each of len(df) but with varying dimensions

                Note
                ----

                Contains the following data:

                Model Inputs
                    * ``time`` (torch.Tensor , loat), normalized time, dims: (batch, n_forecasts)
                    * ``lags`` (torch.Tensor, float), dims: (batch, n_lags)
                    * ``seasonalities`` (torch.Tensor, float), dict of named seasonalities (keys) with their features (values), dims of each dict value (batch, n_forecasts, n_features)
                    * ``covariates`` (torch.Tensor, float), dict of named covariates (keys) with their features (values), dims of each dict value: (batch, n_lags)
                    * ``events`` (torch.Tensor, float), all event features, dims (batch, n_forecasts, n_features)
                    * ``regressors``(torch.Tensor, float), all regressor features, dims (batch, n_forecasts, n_features)

        Returns
        -------
            dict
                Containing forecast coomponents with elements of dims (batch, n_forecasts)
        """
        components = {}
        components["trend"] = self.trend(t=inputs["time"], meta=meta)
        if self.config_trend is not None and "seasonalities" in inputs:
            for name, features in inputs["seasonalities"].items():
                components[f"season_{name}"] = self.seasonality(features=features, name=name, meta=meta)
        if self.n_lags > 0 and "lags" in inputs:
            components["ar"] = self.auto_regression(lags=inputs["lags"])
        if self.config_lagged_regressors is not None and "covariates" in inputs:
            for name, lags in inputs["covariates"].items():
                components[f"lagged_regressor_{name}"] = self.covariate(lags=lags, name=name)
        if (self.config_events is not None or self.config_holidays is not None) and "events" in inputs:
            if "additive" in inputs["events"].keys():
                components["events_additive"] = self.scalar_features_effects(
                    features=inputs["events"]["additive"], params=self.event_params["additive"]
                )
            if "multiplicative" in inputs["events"].keys():
                components["events_multiplicative"] = self.scalar_features_effects(
                    features=inputs["events"]["multiplicative"], params=self.event_params["multiplicative"]
                )
            for event, configs in self.events_dims.items():
                mode = configs["mode"]
                indices = configs["event_indices"]
                if mode == "additive":
                    features = inputs["events"]["additive"]
                    params = self.event_params["additive"]
                else:
                    features = inputs["events"]["multiplicative"]
                    params = self.event_params["multiplicative"]
                components[f"event_{event}"] = self.scalar_features_effects(
                    features=features, params=params, indices=indices
                )
        if self.config_regressors is not None and "regressors" in inputs:
            if "additive" in inputs["regressors"].keys():
                components["future_regressors_additive"] = self.scalar_features_effects(
                    features=inputs["regressors"]["additive"], params=self.regressor_params["additive"]
                )
            if "multiplicative" in inputs["regressors"].keys():
                components["future_regressors_multiplicative"] = self.scalar_features_effects(
                    features=inputs["regressors"]["multiplicative"], params=self.regressor_params["multiplicative"]
                )
            for regressor, configs in self.regressors_dims.items():
                mode = configs["mode"]
                index = []
                index.append(configs["regressor_index"])
                if mode == "additive":
                    features = inputs["regressors"]["additive"]
                    params = self.regressor_params["additive"]
                else:
                    features = inputs["regressors"]["multiplicative"]
                    params = self.regressor_params["multiplicative"]
                components[f"future_regressor_{regressor}"] = self.scalar_features_effects(
                    features=features, params=params, indices=index
                )
        return components

    def set_compute_components(self, compute_components_flag):
        self.compute_components_flag = compute_components_flag

    def loss_func(self, inputs, predicted, targets):
        loss = None
        # Compute loss. no reduction.
        loss = self.config_train.loss_func(predicted, targets)
        # Weigh newer samples more.
        loss = loss * self._get_time_based_sample_weight(t=inputs["time"])
        loss = loss.sum(dim=2).mean()
        # Regularize.
        if self.reg_enabled:
            steps_per_epoch = math.ceil(self.trainer.estimated_stepping_batches / self.trainer.max_epochs)
            progress_in_epoch = 1 - ((steps_per_epoch * (self.current_epoch + 1) - self.global_step) / steps_per_epoch)
            loss, reg_loss = self._add_batch_regularizations(loss, self.current_epoch, progress_in_epoch)
        else:
            reg_loss = torch.tensor(0.0)
        return loss, reg_loss

    def training_step(self, batch, batch_idx):
        inputs, targets, meta = batch
        # Global-local
        if self.config_trend.trend_global_local == "local":
            meta_name_tensor = torch.tensor([self.id_dict[i] for i in meta["df_name"]])
        elif self.config_season is None:
            meta_name_tensor = None
        elif self.config_season.global_local == "local":
            meta_name_tensor = torch.tensor([self.id_dict[i] for i in meta["df_name"]])
        else:
            meta_name_tensor = None
        # Run forward calculation
        predicted = self.forward(inputs, meta_name_tensor)
        # Store predictions in self for later network visualization
        self.train_epoch_prediction = predicted
        # Calculate loss
        loss, reg_loss = self.loss_func(inputs, predicted, targets)

        # Optimization
        optimizer = self.optimizers()
        optimizer.zero_grad()
        self.manual_backward(loss)
        optimizer.step()

        scheduler = self.lr_schedulers()
        scheduler.step()

        # Manually track the loss for the lr finder
        self.trainer.fit_loop.running_loss.append(loss)

        # Metrics
        if not self.minimal:
            predicted_denorm = self.denormalize(predicted[:, :, 0])
            target_denorm = self.denormalize(targets.squeeze(dim=2))
            self.log_dict(self.metrics_train(predicted_denorm, target_denorm), **self.log_args)
            self.log("Loss", loss, **self.log_args)
            self.log("RegLoss", reg_loss, **self.log_args)
        return loss

    def validation_step(self, batch, batch_idx):
        inputs, targets, meta = batch
        # Global-local
        if self.config_trend.trend_global_local == "local":
            meta_name_tensor = torch.tensor([self.id_dict[i] for i in meta["df_name"]])
        elif self.config_season is None:
            meta_name_tensor = None
        elif self.config_season.global_local == "local":
            meta_name_tensor = torch.tensor([self.id_dict[i] for i in meta["df_name"]])
        else:
            meta_name_tensor = None
        # Run forward calculation
        predicted = self.forward(inputs, meta_name_tensor)
        # Calculate loss
        loss, reg_loss = self.loss_func(inputs, predicted, targets)
        # Metrics
        if not self.minimal:
            predicted_denorm = self.denormalize(predicted[:, :, 0])
            target_denorm = self.denormalize(targets.squeeze(dim=2))
            self.log_dict(self.metrics_val(predicted_denorm, target_denorm), **self.log_args)
            self.log("Loss_val", loss, **self.log_args)
            self.log("RegLoss_val", reg_loss, **self.log_args)

    def test_step(self, batch, batch_idx):
        inputs, targets, meta = batch
        # Global-local
        if self.config_trend.trend_global_local == "local":
            meta_name_tensor = torch.tensor([self.id_dict[i] for i in meta["df_name"]])
        elif self.config_season is None:
            meta_name_tensor = None
        elif self.config_season.global_local == "local":
            meta_name_tensor = torch.tensor([self.id_dict[i] for i in meta["df_name"]])
        else:
            meta_name_tensor = None
        # Run forward calculation
        predicted = self.forward(inputs, meta_name_tensor)
        # Calculate loss
        loss, reg_loss = self.loss_func(inputs, predicted, targets)
        # Metrics
        self.log("Loss_test", loss, **self.log_args)
        self.log("RegLoss_test", reg_loss, **self.log_args)

    def predict_step(self, batch, batch_idx, dataloader_idx=0):
        inputs, _, meta = batch
        # Global-local
        if self.config_trend.trend_global_local == "local":
            meta_name_tensor = torch.tensor([self.id_dict[i] for i in meta["df_name"]])
        elif self.config_season is None:
            meta_name_tensor = None
        elif self.config_season.global_local == "local":
            meta_name_tensor = torch.tensor([self.id_dict[i] for i in meta["df_name"]])
        else:
            meta_name_tensor = None
        # Add predict_mode flag to dataset
        inputs["predict_mode"] = True
        # Run forward calculation
        prediction = self.forward(inputs, meta_name_tensor)
        # Calculate components (if requested)
        if self.compute_components_flag:
            components = self.compute_components(inputs, meta_name_tensor)
        else:
            components = None
        return prediction, components

    def configure_optimizers(self):
        # Optimizer
        optimizer = self._optimizer(self.parameters(), lr=self.learning_rate, **self.config_train.optimizer_args)

        # Scheduler
        lr_scheduler = self._scheduler(
            optimizer,
            max_lr=self.learning_rate,
            total_steps=self.trainer.estimated_stepping_batches,
            **self.config_train.scheduler_args,
        )

        return {"optimizer": optimizer, "lr_scheduler": lr_scheduler}

    def _get_time_based_sample_weight(self, t):
        weight = torch.ones_like(t)
        if self.config_train.newer_samples_weight > 1.0:
            end_w = self.config_train.newer_samples_weight
            start_t = self.config_train.newer_samples_start
            time = (t.detach() - start_t) / (1.0 - start_t)
            time = torch.maximum(torch.zeros_like(time), time)
            time = torch.minimum(torch.ones_like(time), time)  # time = 0 to 1
            time = np.pi * (time - 1.0)  # time =  -pi to 0
            time = 0.5 * torch.cos(time) + 0.5  # time =  0 to 1
            # scales end to be end weight times bigger than start weight
            # with end weight being 1.0
            weight = (1.0 + time * (end_w - 1.0)) / end_w
        return weight.unsqueeze(dim=2)  # add an extra dimension for the quantiles

    def _add_batch_regularizations(self, loss, epoch, progress):
        """Add regularization terms to loss, if applicable

        Parameters
        ----------
            loss : torch.Tensor, scalar
                current batch loss
            epoch : int
                current epoch number
            progress : float
                progress within the epoch, between 0 and 1

        Returns
        -------
            loss, reg_loss
        """
        delay_weight = self.config_train.get_reg_delay_weight(epoch, progress)

        reg_loss = torch.zeros(1, dtype=torch.float, requires_grad=False)
        if delay_weight > 0:
            # Add regularization of AR weights - sparsify
            if self.max_lags > 0 and self.config_ar.reg_lambda is not None:
                reg_ar = self.config_ar.regularize(self.ar_weights)
                reg_ar = torch.sum(reg_ar).squeeze() / self.n_forecasts
                reg_loss += self.config_ar.reg_lambda * reg_ar

            # Regularize trend to be smoother/sparse
            l_trend = self.config_trend.trend_reg
            if self.config_trend.n_changepoints > 0 and l_trend is not None and l_trend > 0:
                reg_trend = utils.reg_func_trend(
                    weights=self.get_trend_deltas,
                    threshold=self.config_train.trend_reg_threshold,
                )
                reg_loss += l_trend * reg_trend

            # Regularize seasonality: sparsify fourier term coefficients
            l_season = self.config_train.reg_lambda_season
            if self.season_dims is not None and l_season is not None and l_season > 0:
                for name in self.season_params.keys():
                    reg_season = utils.reg_func_season(self.season_params[name])
                    reg_loss += l_season * reg_season

            # Regularize events: sparsify events features coefficients
            if self.config_events is not None or self.config_holidays is not None:
                reg_events_loss = utils.reg_func_events(self.config_events, self.config_holidays, self)
                reg_loss += reg_events_loss

            # Regularize regressors: sparsify regressor features coefficients
            if self.config_regressors is not None:
                reg_regressor_loss = utils.reg_func_regressors(self.config_regressors, self)
                reg_loss += reg_regressor_loss

        trend_glocal_loss = torch.zeros(1, dtype=torch.float, requires_grad=False)
        # Glocal Trend
        if self.config_trend.trend_global_local == "local" and self.config_trend.glocal_trend_reg != False:
            trend_glocal_loss = utils.reg_func_trend_glocal(
                self.trend_k0, self.trend_deltas, self.config_trend.glocal_trend_reg
            )
        loss = loss + reg_loss + trend_glocal_loss
        return loss, reg_loss

    def denormalize(self, ts):
        """
        Denormalize timeseries

        Parameters
        ----------
            target : torch.Tensor
                ts tensor

        Returns
        -------
            denormalized timeseries
        """
        if not self.config_normalization.global_normalization:
            log.warning("When Global modeling with local normalization, metrics are displayed in normalized scale.")
        else:
            shift_y = (
                self.config_normalization.global_data_params["y"].shift
                if self.config_normalization.global_normalization and not self.config_normalization.normalize == "off"
                else 0
            )
            scale_y = (
                self.config_normalization.global_data_params["y"].scale
                if self.config_normalization.global_normalization and not self.config_normalization.normalize == "off"
                else 1
            )
            ts = scale_y * ts + shift_y
        return ts


class FlatNet(nn.Module):
    """
    Linear regression fun
    """

    def __init__(self, d_inputs, d_outputs):
        # Perform initialization of the pytorch superclass
        super(FlatNet, self).__init__()
        self.layers = nn.Sequential(
            nn.Linear(d_inputs, d_outputs),
        )
        nn.init.kaiming_normal_(self.layers[0].weight, mode="fan_in")

    def forward(self, x):
        return self.layers(x)

    @property
    def ar_weights(self):
        return self.model.layers[0].weight


class DeepNet(nn.Module):
    """
    A simple, general purpose, fully connected network
    """

    def __init__(self, d_inputs, d_outputs, d_hidden=32, num_hidden_layers=0):
        # Perform initialization of the pytorch superclass
        super(DeepNet, self).__init__()
        self.layers = nn.ModuleList()
        for i in range(num_hidden_layers):
            self.layers.append(nn.Linear(d_inputs, d_hidden, bias=True))
            d_inputs = d_hidden
        self.layers.append(nn.Linear(d_inputs, d_outputs, bias=True))
        for lay in self.layers:
            nn.init.kaiming_normal_(lay.weight, mode="fan_in")

    def forward(self, x):
        """
        This method defines the network layering and activation functions
        """
        activation = nn.functional.relu
        for i in range(len(self.layers)):
            if i > 0:
                x = activation(x)
            x = self.layers[i](x)
        return x

    @property
    def ar_weights(self):
        return self.layers[0].weight<|MERGE_RESOLUTION|>--- conflicted
+++ resolved
@@ -67,14 +67,9 @@
         metrics={},
         minimal=False,
         id_list=["__df__"],
-<<<<<<< HEAD
-        nb_trends_modelled=1,
-        nb_seasonalities_modelled=1,
-        nb_seasonalities_modelled_dict=None,
-=======
         num_trends_modelled=1,
         num_seasonalities_modelled=1,
->>>>>>> e592381a
+        num_seasonalities_modelled_dict=None,
     ):
         """
         Parameters
@@ -213,13 +208,9 @@
         # For Multiple Time Series Analysis
         self.id_list = id_list
         self.id_dict = dict((key, i) for i, key in enumerate(id_list))
-<<<<<<< HEAD
-        self.nb_trends_modelled = nb_trends_modelled
-        self.nb_seasonalities_modelled = nb_seasonalities_modelled
-        self.nb_seasonalities_modelled_dict = nb_seasonalities_modelled_dict
-=======
         self.num_trends_modelled = num_trends_modelled
         self.num_seasonalities_modelled = num_seasonalities_modelled
+        self.num_seasonalities_modelled_dict = num_seasonalities_modelled_dict
 
         # Regularization
         self.reg_enabled = utils.check_for_regularization(
@@ -233,7 +224,6 @@
                 config_holidays,
             ]
         )
->>>>>>> e592381a
 
         # Quantiles
         self.quantiles = self.config_train.quantiles
@@ -303,13 +293,8 @@
             # Seasonality parameters for global or local modelling
             self.season_params = nn.ParameterDict(
                 {
-<<<<<<< HEAD
-                    # dimensions - [no. of quantiles, nb_seasonalities_modelled, no. of fourier terms for each seasonality]
-                    name: new_param(dims=[len(self.quantiles)] + [self.nb_seasonalities_modelled_dict[name]] + [dim])
-=======
                     # dimensions - [no. of quantiles, num_seasonalities_modelled, no. of fourier terms for each seasonality]
-                    name: new_param(dims=[len(self.quantiles)] + [self.num_seasonalities_modelled] + [dim])
->>>>>>> e592381a
+                    name: new_param(dims=[len(self.quantiles)] + [self.num_seasonalities_modelled_dict[name]] + [dim])
                     for name, dim in self.season_dims.items()
                 }
             )
