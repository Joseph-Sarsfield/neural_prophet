--- conflicted
+++ resolved
@@ -391,7 +391,7 @@
         seasonality_reg: float = 0,
         season_global_local: np_types.SeasonGlobalLocalMode = "global",
         glocal_seasonality_reg: Optional[Union[bool, float]] = False,
-        future_regressors_model: np_types.FutureRegressorsModel = "shared_neural_nets_coef",
+        future_regressors_model: np_types.FutureRegressorsModel = "linear",
         future_regressors_d_hidden: int = 4,
         future_regressors_num_hidden_layers: int = 2,
         n_forecasts: int = 1,
@@ -2603,331 +2603,6 @@
         log.debug(self.model)
         return self.model
 
-<<<<<<< HEAD
-    def _create_dataset(self, df, predict_mode, prediction_frequency=None):
-        """Construct dataset from dataframe.
-
-        (Configured Hyperparameters can be overridden by explicitly supplying them.
-        Useful to predict a single model component.)
-
-        Parameters
-        ----------
-            df : pd.DataFrame
-                dataframe containing column ``ds``, ``y``, and optionally``ID`` and
-                normalized columns normalized columns ``ds``, ``y``, ``t``, ``y_scaled``
-            predict_mode : bool
-                specifies predict mode
-
-                Options
-                    * ``False``: includes target values.
-                    * ``True``: does not include targets but includes entire dataset as input
-
-        Returns
-        -------
-            TimeDataset
-        """
-        df, _, _, _ = df_utils.prep_or_copy_df(df)
-        return time_dataset.GlobalTimeDataset(
-            df,
-            predict_mode=predict_mode,
-            n_lags=self.n_lags,
-            n_forecasts=self.n_forecasts,
-            predict_steps=self.predict_steps,
-            config_seasonality=self.config_seasonality,
-            config_events=self.config_events,
-            config_country_holidays=self.config_country_holidays,
-            config_lagged_regressors=self.config_lagged_regressors,
-            config_regressors=self.config_regressors.regressors,
-            config_missing=self.config_missing,
-            prediction_frequency=prediction_frequency,
-        )
-
-    def __handle_missing_data(self, df, freq, predicting):
-        """Checks and normalizes new data
-
-        Data is also auto-imputed, unless impute_missing is set to ``False``.
-
-        Parameters
-        ----------
-            df : pd.DataFrame
-                dataframe containing column ``ds``, ``y`` with all data
-            freq : str
-                data step sizes. Frequency of data recording,
-
-                Note
-                ----
-                Any valid frequency for pd.date_range, such as ``5min``, ``D``, ``MS`` or ``auto`` (default) to automatically set frequency.
-            predicting : bool
-                when no lags, allow NA values in ``y`` of forecast series or ``y`` to miss completely
-
-        Returns
-        -------
-            pd.DataFrame
-                preprocessed dataframe
-        """
-        # Receives df with single ID column
-        assert len(df["ID"].unique()) == 1
-        if self.n_lags == 0 and not predicting:
-            # we can drop rows with NA in y
-            sum_na = sum(df["y"].isna())
-            if sum_na > 0:
-                df = df[df["y"].notna()]
-                log.info(f"dropped {sum_na} NAN row in 'y'")
-
-        # add missing dates for autoregression modelling
-        if self.n_lags > 0:
-            df, missing_dates = df_utils.add_missing_dates_nan(df, freq=freq)
-            if missing_dates > 0:
-                if self.config_missing.impute_missing:
-                    log.info(f"{missing_dates} missing dates added.")
-                # FIX Issue#52
-                # Comment error raising to allow missing data for autoregression flow.
-                # else:
-                #     raise ValueError(f"{missing_dates} missing dates found. Please preprocess data manually or set impute_missing to True.")
-                # END FIX
-
-        if self.config_regressors.regressors is not None:
-            # if future regressors, check that they are not nan at end, else drop
-            # we ignore missing events, as those will be filled in with zeros.
-            reg_nan_at_end = 0
-            for col, regressor in self.config_regressors.regressors.items():
-                # check for completeness of the regressor values
-                col_nan_at_end = 0
-                while len(df) > col_nan_at_end and df[col].isnull().iloc[-(1 + col_nan_at_end)]:
-                    col_nan_at_end += 1
-                reg_nan_at_end = max(reg_nan_at_end, col_nan_at_end)
-            if reg_nan_at_end > 0:
-                # drop rows at end due to missing future regressors
-                df = df[:-reg_nan_at_end]
-                log.info(f"Dropped {reg_nan_at_end} rows at end due to missing future regressor values.")
-
-        df_end_to_append = None
-        nan_at_end = 0
-        while len(df) > nan_at_end and df["y"].isnull().iloc[-(1 + nan_at_end)]:
-            nan_at_end += 1
-        if nan_at_end > 0:
-            if predicting:
-                # allow nans at end - will re-add at end
-                if self.n_forecasts > 1 and self.n_forecasts < nan_at_end:
-                    # check that not more than n_forecasts nans, else drop surplus
-                    df = df[: -(nan_at_end - self.n_forecasts)]
-                    # correct new length:
-                    nan_at_end = self.n_forecasts
-                    log.info(
-                        "Detected y to have more NaN values than n_forecast can predict. "
-                        f"Dropped {nan_at_end - self.n_forecasts} rows at end."
-                    )
-                df_end_to_append = df[-nan_at_end:]
-                df = df[:-nan_at_end]
-            else:
-                # training - drop nans at end
-                df = df[:-nan_at_end]
-                log.info(
-                    f"Dropped {nan_at_end} consecutive nans at end. "
-                    "Training data can only be imputed up to last observation."
-                )
-
-        # impute missing values
-        data_columns = []
-        if self.n_lags > 0:
-            data_columns.append("y")
-        if self.config_lagged_regressors is not None:
-            data_columns.extend(self.config_lagged_regressors.keys())
-        if self.config_regressors.regressors is not None:
-            data_columns.extend(self.config_regressors.regressors.keys())
-        if self.config_events is not None:
-            data_columns.extend(self.config_events.keys())
-        conditional_cols = []
-        if self.config_seasonality is not None:
-            conditional_cols = list(
-                set(
-                    [
-                        value.condition_name
-                        for key, value in self.config_seasonality.periods.items()
-                        if value.condition_name is not None
-                    ]
-                )
-            )
-            data_columns.extend(conditional_cols)
-        for column in data_columns:
-            sum_na = sum(df[column].isnull())
-            if sum_na > 0:
-                log.warning(f"{sum_na} missing values in column {column} were detected in total. ")
-                if self.config_missing.impute_missing:
-                    # use 0 substitution for holidays and events missing values
-                    if self.config_events is not None and column in self.config_events.keys():
-                        df[column].fillna(0, inplace=True)
-                        remaining_na = 0
-                    else:
-                        df.loc[:, column], remaining_na = df_utils.fill_linear_then_rolling_avg(
-                            df[column],
-                            limit_linear=self.config_missing.impute_linear,
-                            rolling=self.config_missing.impute_rolling,
-                        )
-                    log.info(f"{sum_na - remaining_na} NaN values in column {column} were auto-imputed.")
-                    if remaining_na > 0:
-                        log.warning(
-                            f"More than {2 * self.config_missing.impute_linear + self.config_missing.impute_rolling} consecutive missing values encountered in column {column}. "
-                            f"{remaining_na} NA remain after auto-imputation. "
-                        )
-                # FIX Issue#52
-                # Comment error raising to allow missing data for autoregression flow.
-                # else:  # fail because set to not impute missing
-                #    raise ValueError(
-                #        "Missing values found. " "Please preprocess data manually or set impute_missing to True."
-                #    )
-                # END FIX
-        if df_end_to_append is not None:
-            df = pd.concat([df, df_end_to_append])
-            if self.config_seasonality is not None and len(conditional_cols) > 0:
-                df[conditional_cols] = df[conditional_cols].ffill()  # type: ignore
-        return df
-
-    def _handle_missing_data(self, df, freq, predicting=False):
-        """Checks and normalizes new data
-
-        Data is also auto-imputed, unless impute_missing is set to ``False``.
-
-        Parameters
-        ----------
-            df : pd.DataFrame
-                dataframe containing column ``ds``, ``y``, and optionally``ID`` with all data
-            freq : str
-                data step sizes. Frequency of data recording,
-
-                Note
-                ----
-                Any valid frequency for pd.date_range, such as ``5min``, ``D``, ``MS`` or ``auto`` (default) to automatically set frequency.
-            predicting (bool): when no lags, allow NA values in ``y`` of forecast series or ``y`` to miss completely
-
-        Returns
-        -------
-            pre-processed df
-        """
-        df, _, _, _ = df_utils.prep_or_copy_df(df)
-        df_handled_missing = pd.DataFrame()
-        for df_name, df_i in df.groupby("ID"):
-            df_handled_missing_aux = self.__handle_missing_data(df_i, freq, predicting).copy(deep=True)
-            df_handled_missing_aux["ID"] = df_name
-            df_handled_missing = pd.concat((df_handled_missing, df_handled_missing_aux), ignore_index=True)
-        return df_handled_missing
-
-    def _check_dataframe(self, df: pd.DataFrame, check_y: bool = True, exogenous: bool = True):
-        """Performs basic data sanity checks and ordering
-
-        Prepare dataframe for fitting or predicting.
-
-        Parameters
-        ----------
-            df : pd.DataFrame
-                dataframe containing column ``ds``, ``y``, and optionally``ID`` with all data
-            check_y : bool
-                if df must have series values
-
-                Note
-                ----
-                set to True if training or predicting with autoregression
-            exogenous : bool
-                whether to check covariates, regressors and events column names
-
-        Returns
-        -------
-            pd.DataFrame
-                checked dataframe
-        """
-        df, _, _, _ = df_utils.prep_or_copy_df(df)
-        df, regressors_to_remove = df_utils.check_dataframe(
-            df=df,
-            check_y=check_y,
-            covariates=self.config_lagged_regressors if exogenous else None,
-            regressors=self.config_regressors.regressors if exogenous else None,
-            events=self.config_events if exogenous else None,
-            seasonalities=self.config_seasonality if exogenous else None,
-        )
-        if self.config_regressors.regressors is not None:
-            for reg in regressors_to_remove:
-                log.warning(f"Removing regressor {reg} because it is not present in the data.")
-                self.config_regressors.regressors.pop(reg)
-        return df
-
-    def _validate_column_name(self, name, events=True, seasons=True, regressors=True, covariates=True):
-        """Validates the name of a seasonality, event, or regressor.
-
-        Parameters
-        ----------
-            name : str
-                name of seasonality, event or regressor
-            events : bool
-                check if name already used for event
-            seasons : bool
-                check if name already used for seasonality
-            regressors : bool
-                check if name already used for regressor
-        """
-        reserved_names = [
-            "trend",
-            "additive_terms",
-            "daily",
-            "weekly",
-            "yearly",
-            "events",
-            "holidays",
-            "zeros",
-            "extra_regressors_additive",
-            "yhat",
-            "extra_regressors_multiplicative",
-            "multiplicative_terms",
-            "ID",
-        ]
-        rn_l = [n + "_lower" for n in reserved_names]
-        rn_u = [n + "_upper" for n in reserved_names]
-        reserved_names.extend(rn_l)
-        reserved_names.extend(rn_u)
-        reserved_names.extend(["ds", "y", "cap", "floor", "y_scaled", "cap_scaled"])
-        if name in reserved_names:
-            raise ValueError(f"Name {name!r} is reserved.")
-        if events and self.config_events is not None:
-            if name in self.config_events.keys():
-                raise ValueError(f"Name {name!r} already used for an event.")
-        if events and self.config_country_holidays is not None:
-            if name in self.config_country_holidays.holiday_names:
-                raise ValueError(f"Name {name!r} is a holiday name in {self.config_country_holidays.country}.")
-        if seasons and self.config_seasonality is not None:
-            if name in self.config_seasonality.periods:
-                raise ValueError(f"Name {name!r} already used for a seasonality.")
-        if covariates and self.config_lagged_regressors is not None:
-            if name in self.config_lagged_regressors:
-                raise ValueError(f"Name {name!r} already used for an added covariate.")
-        if regressors and self.config_regressors.regressors is not None:
-            if name in self.config_regressors.regressors.keys():
-                raise ValueError(f"Name {name!r} already used for an added regressor.")
-
-    def _normalize(self, df):
-        """Apply data scales.
-
-        Applies data scaling factors to df using data_params.
-
-        Parameters
-        ----------
-            df : pd.DataFrame
-                dataframe containing column ``ds``, ``y``, and optionally``ID`` with all data
-
-        Returns
-        -------
-            df: pd.DataFrame, normalized
-        """
-        df, _, _, _ = df_utils.prep_or_copy_df(df)
-        df_norm = pd.DataFrame()
-        for df_name, df_i in df.groupby("ID"):
-            data_params = self.config_normalization.get_data_params(df_name)
-            df_i.drop("ID", axis=1, inplace=True)
-            df_aux = df_utils.normalize(df_i, data_params).copy(deep=True)
-            df_aux["ID"] = df_name
-            df_norm = pd.concat((df_norm, df_aux), ignore_index=True)
-        return df_norm
-
-=======
->>>>>>> 2b303f8d
     def _init_train_loader(self, df, num_workers=0):
         """Executes data preparation steps and initiates training procedure.
 
@@ -2947,7 +2622,7 @@
         self.config_normalization.init_data_params(
             df=df,
             config_lagged_regressors=self.config_lagged_regressors,
-            config_regressors=self.config_regressors.regressors,
+            config_regressors=self.config_regressors,
             config_events=self.config_events,
             config_seasonality=self.config_seasonality,
         )
@@ -3162,186 +2837,6 @@
         log.info("AR parameters: ", self.true_ar_weights, "\n", "Model weights: ", weights)
         return sTPE
 
-<<<<<<< HEAD
-    def _make_future_dataframe(self, df, events_df, regressors_df, periods, n_historic_predictions):
-        # Receives df with single ID column
-        assert len(df["ID"].unique()) == 1
-        if periods == 0 and n_historic_predictions is True:
-            log.warning(
-                "Not extending df into future as no periods specified." "You can call predict directly instead."
-            )
-        df = df.copy(deep=True)
-        _ = df_utils.infer_frequency(df, n_lags=self.max_lags, freq=self.data_freq)
-        last_date = pd.to_datetime(df["ds"].copy(deep=True).dropna()).sort_values().max()
-        if events_df is not None:
-            events_df = events_df.copy(deep=True).reset_index(drop=True)
-        if regressors_df is not None:
-            regressors_df = regressors_df.copy(deep=True).reset_index(drop=True)
-        if periods is None:
-            periods = 1 if self.max_lags == 0 else self.n_forecasts
-        else:
-            assert periods >= 0
-
-        if isinstance(n_historic_predictions, bool):
-            if n_historic_predictions:
-                n_historic_predictions = len(df) - self.max_lags
-            else:
-                n_historic_predictions = 0
-        elif not isinstance(n_historic_predictions, int):
-            log.error("non-integer value for n_historic_predictions set to zero.")
-            n_historic_predictions = 0
-
-        if periods == 0 and n_historic_predictions == 0:
-            raise ValueError("Set either history or future to contain more than zero values.")
-
-        # check for external regressors known in future
-        if self.config_regressors.regressors is not None and periods > 0:
-            if regressors_df is None:
-                raise ValueError("Future values of all user specified regressors not provided")
-            else:
-                for regressor in self.config_regressors.regressors.keys():
-                    if regressor not in regressors_df.columns:
-                        raise ValueError(f"Future values of user specified regressor {regressor} not provided")
-
-        if len(df) < self.max_lags:
-            raise ValueError(
-                "Insufficient input data for a prediction."
-                "Please supply historic observations (number of rows) of at least max_lags (max of number of n_lags)."
-            )
-        elif len(df) < self.max_lags + n_historic_predictions:
-            log.warning(
-                f"Insufficient data for {n_historic_predictions} historic forecasts, reduced to {len(df) - self.max_lags}."
-            )
-            n_historic_predictions = len(df) - self.max_lags
-        if (n_historic_predictions + self.max_lags) == 0:
-            df = pd.DataFrame(columns=df.columns)
-        else:
-            df = df[-(self.max_lags + n_historic_predictions) :]
-            nan_at_end = 0
-            while len(df) > nan_at_end and df["y"].isnull().iloc[-(1 + nan_at_end)]:
-                nan_at_end += 1
-            if nan_at_end > 0:
-                if self.max_lags > 0 and (nan_at_end + 1) >= self.max_lags:
-                    raise ValueError(
-                        f"{nan_at_end + 1} missing values were detected at the end of df before df was extended into the future. "
-                        "Please make sure there are no NaN values at the end of df."
-                    )
-                df["y"].iloc[-(nan_at_end + 1) :].ffill(inplace=True)
-                log.warning(
-                    f"{nan_at_end + 1} missing values were forward-filled at the end of df before df was extended into the future. "
-                    "Please make sure there are no NaN values at the end of df."
-                )
-
-        if len(df) > 0:
-            if len(df.columns) == 1 and "ds" in df:
-                assert self.max_lags == 0
-                df = self._check_dataframe(df, check_y=False, exogenous=False)
-            else:
-                df = self._check_dataframe(df, check_y=self.max_lags > 0, exogenous=True)
-        # future data
-        # check for external events known in future
-        if self.config_events is not None and periods > 0 and events_df is None:
-            log.warning(
-                "Future values not supplied for user specified events. "
-                "All events being treated as not occurring in future"
-            )
-
-        if self.max_lags > 0:
-            if periods > 0 and periods != self.n_forecasts:
-                periods = self.n_forecasts
-                log.warning(f"Number of forecast steps is defined by n_forecasts. Adjusted to {self.n_forecasts}.")
-
-        if periods > 0:
-            future_df = df_utils.make_future_df(
-                df_columns=df.columns,
-                last_date=last_date,
-                periods=periods,
-                freq=self.data_freq,
-                config_events=self.config_events,
-                events_df=events_df,
-                config_regressors=self.config_regressors.regressors,
-                regressors_df=regressors_df,
-            )
-            if len(df) > 0:
-                df = pd.concat([df, future_df])
-            else:
-                df = future_df
-        df = df.reset_index(drop=True)
-        self.predict_steps = periods
-        return df
-
-    def _get_maybe_extend_periods(self, df):
-        # Receives df with single ID column
-        assert len(df["ID"].unique()) == 1
-        periods_add = 0
-        nan_at_end = 0
-        while len(df) > nan_at_end and df["y"].isnull().iloc[-(1 + nan_at_end)]:
-            nan_at_end += 1
-        if self.max_lags > 0:
-            if self.config_regressors.regressors is None:
-                # if dataframe has already been extended into future,
-                # don't extend beyond n_forecasts.
-                periods_add = max(0, self.n_forecasts - nan_at_end)
-            else:
-                # can not extend as we lack future regressor values.
-                periods_add = 0
-        return periods_add
-
-    def _maybe_extend_df(self, df):
-        # Receives df with ID column
-        periods_add = {}
-        extended_df = pd.DataFrame()
-        for df_name, df_i in df.groupby("ID"):
-            _ = df_utils.infer_frequency(df_i, n_lags=self.max_lags, freq=self.data_freq)
-            # to get all forecasteable values with df given, maybe extend into future:
-            periods_add[df_name] = self._get_maybe_extend_periods(df_i)
-            if periods_add[df_name] > 0:
-                # This does not include future regressors or events.
-                # periods should be 0 if those are configured.
-                last_date = pd.to_datetime(df_i["ds"].copy(deep=True)).sort_values().max()
-                future_df = df_utils.make_future_df(
-                    df_columns=df_i.columns,
-                    last_date=last_date,
-                    periods=periods_add[df_name],
-                    freq=self.data_freq,
-                    config_events=self.config_events,
-                )
-                future_df["ID"] = df_name
-                df_i = pd.concat([df_i, future_df])
-                df_i.reset_index(drop=True, inplace=True)
-            extended_df = pd.concat((extended_df, df_i.copy(deep=True)), ignore_index=True)
-        return extended_df, periods_add
-
-    def _prepare_dataframe_to_predict(self, df):
-        # Receives df with ID column
-        df_prepared = pd.DataFrame()
-        for df_name, df_i in df.groupby("ID"):
-            df_i = df_i.copy(deep=True)
-            _ = df_utils.infer_frequency(df_i, n_lags=self.max_lags, freq=self.data_freq)
-            # check if received pre-processed df
-            if "y_scaled" in df_i.columns or "t" in df_i.columns:
-                raise ValueError(
-                    "DataFrame has already been normalized. " "Please provide raw dataframe or future dataframe."
-                )
-            # Checks
-            if len(df_i) == 0 or len(df_i) < self.max_lags:
-                raise ValueError(
-                    "Insufficient input data for a prediction."
-                    "Please supply historic observations (number of rows) of at least max_lags (max of number of n_lags)."
-                )
-            if len(df_i.columns) == 1 and "ds" in df_i:
-                if self.max_lags != 0:
-                    raise ValueError("only datestamps provided but y values needed for auto-regression.")
-                df_i = self._check_dataframe(df_i, check_y=False, exogenous=False)
-            else:
-                df_i = self._check_dataframe(df_i, check_y=self.max_lags > 0, exogenous=False)
-                # fill in missing nans except for nans at end
-                df_i = self._handle_missing_data(df_i, freq=self.data_freq, predicting=True)
-            df_prepared = pd.concat((df_prepared, df_i.copy(deep=True).reset_index(drop=True)), ignore_index=True)
-        return df_prepared
-
-=======
->>>>>>> 2b303f8d
     def _predict_raw(self, df, df_name, include_components=False, prediction_frequency=None):
         """Runs the model to make predictions.
 
