--- conflicted
+++ resolved
@@ -2,12 +2,8 @@
 from collections import OrderedDict
 import numpy as np
 import pandas as pd
-<<<<<<< HEAD
-import torch
 import logging
-=======
-
->>>>>>> 27bc2911
+
 
 class MetricsCollection:
     """Collection of Metrics that performs action over all"""
@@ -151,6 +147,7 @@
         self.logger.setLevel(log_level)
         logging.basicConfig(level=log_level)
 
+
 class Metric:
     """Base class for all Metrics."""
     def __init__(self, name=None, log_level="INFO"):
