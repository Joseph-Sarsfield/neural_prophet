--- conflicted
+++ resolved
@@ -6,12 +6,7 @@
 import numpy as np
 import pandas as pd
 import torch
-<<<<<<< HEAD
 from neuralprophet import df_utils, time_dataset, utils_torch
-=======
-
-from neuralprophet import time_dataset
->>>>>>> 580dd694
 from neuralprophet.utils import set_y_as_percent
 
 log = logging.getLogger("NP.plotting")
