--- conflicted
+++ resolved
@@ -66,9 +66,8 @@
         self.two_level_inputs = ["seasonalities", "covariates"]
         inputs, targets, drop_missing = tabularize_univariate_datetime(df, **kwargs)
         self.init_after_tabularized(inputs, targets)
-<<<<<<< HEAD
-        #self.drop_nan_after_init(df, kwargs["predict_steps"], drop_missing)
-        self.drop_nan_after_init(df, **kwargs)
+        self.filter_samples_after_init(kwargs["prediction_frequency"])
+        self.drop_nan_after_init(df, kwargs["predict_steps"], drop_missing)
 
     def drop_nan_after_init(
         self,
@@ -84,12 +83,6 @@
         config_regressors: Optional[configure.ConfigFutureRegressors] = None,
         config_missing=None,
     ):
-=======
-        self.filter_samples_after_init(kwargs["prediction_frequency"])
-        self.drop_nan_after_init(df, kwargs["predict_steps"], drop_missing)
-
-    def drop_nan_after_init(self, df, predict_steps, drop_missing):
->>>>>>> 3c0dd5c2
         """Checks if inputs/targets contain any NaN values and drops them, if user opts to.
 
         Parameters
